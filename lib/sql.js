var util = require('util');
var async = require('async');
var assert = require('assert');
var Connector = require('./connector');
var debug = require('debug')('loopback:connector:sql');
var ParameterizedSQL = require('./parameterized-sql');
var Transaction = require('./transaction');

module.exports = SQLConnector;

/**
 * Base class for connectors that connect to relational databases using SQL
 * @class
 */
function SQLConnector() {
  // Call the super constructor
  Connector.apply(this, [].slice.call(arguments));
}

// Inherit from the base Connector
util.inherits(SQLConnector, Connector);

// Export ParameterizedSQL
SQLConnector.ParameterizedSQL = ParameterizedSQL;

// The generic placeholder
var PLACEHOLDER = SQLConnector.PLACEHOLDER = ParameterizedSQL.PLACEHOLDER;

SQLConnector.Transaction = Transaction;

/**
 * Set the relational property to indicate the backend is a relational DB
 * @type {boolean}
 */
SQLConnector.prototype.relational = true;

/**
 * Invoke a prototype method on the super class
 * @param {String} methodName Method name
 */
SQLConnector.prototype.invokeSuper = function(methodName) {
  var args = [].slice.call(arguments, 1);
  var superMethod = this.constructor.super_.prototype[methodName];
  return superMethod.apply(this, args);
};

/**
 * Get types associated with the connector
 * Returns {String[]} The types for the connector
 */
SQLConnector.prototype.getTypes = function() {
  return ['db', 'rdbms', 'sql'];
};

/**
 * Get the default data type for ID
 * @param prop Property definition
 * Returns {Function}
 */
SQLConnector.prototype.getDefaultIdType = function(prop) {
  return Number;
};

/**
 * Get the default database schema name
 * @returns {string} The default schema name, such as 'public' or 'dbo'
 */
SQLConnector.prototype.getDefaultSchemaName = function() {
  return '';
};

/**
 * Get the database schema name for the given model. The schema name can be
 * customized at model settings or connector configuration level as `schema` or
 * `schemaName`. For example,
 *
 * ```json
 * "Customer": {
 *   "name": "Customer",
 *   "mysql": {
 *     "schema": "MYDB",
 *     "table": "CUSTOMER"
 *   }
 * }
 * ```
 *
 * @param {String} model The model name
 * @returns {String} The database schema name
 */
SQLConnector.prototype.schema = function(model) {
  // Check if there is a 'schema' property for connector
  var dbMeta = this.getConnectorSpecificSettings(model);
  var schemaName = (dbMeta && (dbMeta.schema || dbMeta.schemaName)) ||
    (this.settings.schema || this.settings.schemaName) ||
    this.getDefaultSchemaName();
  return schemaName;
};

/**
 * Get the table name for the given model. The table name can be customized
 * at model settings as `table` or `tableName`. For example,
 *
 * ```json
 * "Customer": {
 *   "name": "Customer",
 *   "mysql": {
 *     "table": "CUSTOMER"
 *   }
 * }
 * ```
 *
 * Returns the table name (String).
 * @param {String} model The model name
 */
SQLConnector.prototype.table = function(model) {
  var dbMeta = this.getConnectorSpecificSettings(model);
  var tableName;
  if (dbMeta) {
    tableName = dbMeta.table || dbMeta.tableName;
    if (tableName) {
      // Explicit table name, return as-is
      return tableName;
    }
  }
  tableName = model;
  if (typeof this.dbName === 'function') {
    tableName = this.dbName(tableName);
  }
  return tableName;
};

/**
 * Get the column name for the given model property. The column name can be
 * customized at the model property definition level as `column` or
 * `columnName`. For example,
 *
 * ```json
 * "name": {
 *   "type": "string",
 *   "mysql": {
 *     "column": "NAME"
 *   }
 * }
 * ```
 *
 * @param {String} model The model name
 * @param {String} property The property name
 * @returns {String} The column name
 */
SQLConnector.prototype.column = function(model, property) {
  var prop = this.getPropertyDefinition(model, property);
  var columnName;
  if (prop && prop[this.name]) {
    columnName = prop[this.name].column || prop[this.name].columnName;
    if (columnName) {
      // Explicit column name, return as-is
      return columnName;
    }
  }
  columnName = property;
  if (typeof this.dbName === 'function') {
    columnName = this.dbName(columnName);
  }
  return columnName;
};

/**
 * Get the column metadata for the given model property
 * @param {String} model The model name
 * @param {String} property The property name
 * @returns {Object} The column metadata
 */
SQLConnector.prototype.columnMetadata = function(model, property) {
  return this.getDataSource(model).columnMetadata(model, property);
};

/**
 * Get the corresponding property name for the given column name
 * @param {String} model The model name
 * @param {String} column The column name
 * @returns {String} The property name for a given column
 */
SQLConnector.prototype.propertyName = function(model, column) {
  var props = this.getModelDefinition(model).properties;
  for (var p in props) {
    if (this.column(model, p) === column) {
      return p;
    }
  }
  return null;
};

/**
 * Get the id column name
 * @param {String} model The model name
 * @returns {String} The id column name
 */
SQLConnector.prototype.idColumn = function(model) {
  var name = this.getDataSource(model).idColumnName(model);
  var dbName = this.dbName;
  if (typeof dbName === 'function') {
    name = dbName(name);
  }
  return name;
};

/**
 * Get the escaped id column name
 * @param {String} model The model name
 * @returns {String} the escaped id column name
 */
SQLConnector.prototype.idColumnEscaped = function(model) {
  return this.escapeName(this.idColumn(model));
};

/**
 * Get the escaped table name
 * @param {String} model The model name
 * @returns {String} the escaped table name
 */
SQLConnector.prototype.tableEscaped = function(model) {
  return this.escapeName(this.table(model));
};

/**
 * Get the escaped column name for a given model property
 * @param {String} model The model name
 * @param {String} property The property name
 * @param {Boolean} qualified Whether qualify column or not
 * @returns {String} The escaped column name
 */
SQLConnector.prototype.columnEscaped = function(model, property, qualified) {
  var escapedColumn = this.escapeName(this.column(model, property));
  if (qualified) {
    return  this.tableEscaped(model) + '.' + escapedColumn;
  } else {
    return escapedColumn;
  }
};

/*!
 * Check if id value is set
 * @param idValue
 * @param cb
 * @param returningNull
 * @returns {boolean}
 */
function isIdValuePresent(idValue, cb, returningNull) {
  try {
    assert(idValue !== null && idValue !== undefined, 'id value is required');
    return true;
  } catch (err) {
    process.nextTick(function() {
      if (cb) cb(returningNull ? null : err);
    });
    return false;
  }
}

/**
 * Convert the id value to the form required by database column
 * @param {String} model The model name
 * @param {*} idValue The id property value
 * @returns {*} The escaped id column value
 */
SQLConnector.prototype.idColumnValue = function(model, idValue) {
  var idProp = this.getDataSource(model).idProperty(model);
  if (typeof this.toColumnValue === 'function') {
    return this.toColumnValue(idProp, idValue);
  } else {
    return idValue;
  }
};

/**
 * Replace `?` with connector specific placeholders. For example,
 *
 * ```
 * {sql: 'SELECT * FROM CUSTOMER WHERE NAME=?', params: ['John']}
 * ==>
 * {sql: 'SELECT * FROM CUSTOMER WHERE NAME=:1', params: ['John']}
 * ```
 * *LIMITATION*: We don't handle the ? inside escaped values, for example,
 * `SELECT * FROM CUSTOMER WHERE NAME='J?hn'` will not be parameterized
 * correctly.
 *
 * @param {ParameterizedSQL|Object} ps Parameterized SQL
 * @returns {ParameterizedSQL} Parameterized SQL with the connector specific
 * placeholders
 */
SQLConnector.prototype.parameterize = function(ps) {
  ps = new ParameterizedSQL(ps);

  // The value is parameterized, for example
  // {sql: 'to_point(?,?)', values: [1, 2]}
  var parts = ps.sql.split(PLACEHOLDER);
  var clause = [];
  for (var j = 0, m = parts.length; j < m; j++) {
    // Replace ? with the keyed placeholder, such as :5
    clause.push(parts[j]);
    if (j !== parts.length - 1) {
      clause.push(this.getPlaceholderForValue(j + 1));
    }
  }
  ps.sql = clause.join('');
  return ps;
};

/**
 * Build the the `INSERT INTO` statement
 * @param {String} model The model name
 * @param {Object} fields Fields to be inserted
 * @param {Object} options Options object
 * @returns {ParameterizedSQL}
 */
SQLConnector.prototype.buildInsertInto = function(model, fields, options) {
  var stmt = new ParameterizedSQL('INSERT INTO ' + this.tableEscaped(model));
  var columnNames = fields.names.join(',');
  if (columnNames) {
    stmt.merge('(' + columnNames + ')', '');
  }
  return stmt;
};

/**
 * Build the clause to return id values after insert
 * @param {String} model The model name
 * @param {Object} data The model data object
 * @param {Object} options Options object
 * @returns {string}
 */
SQLConnector.prototype.buildInsertReturning = function(model, data, options) {
  return '';
};

/**
 * Build the clause for default values if the fields is empty
 * @param {String} model The model name
 * @param {Object} data The model data object
 * @param {Object} options Options object
 * @returns {string} 'DEFAULT VALUES'
 */
SQLConnector.prototype.buildInsertDefaultValues = function(model, data, options) {
  return 'VALUES()';
};

/**
 * Build INSERT SQL statement
 * @param {String} model The model name
 * @param {Object} data The model data object
 * @param {Object} options The options object
 * @returns {string} The INSERT SQL statement
 */
SQLConnector.prototype.buildInsert = function(model, data, options) {
  var fields = this.buildFields(model, data);
  var insertStmt = this.buildInsertInto(model, fields, options);
  var columnValues = fields.columnValues;
  var fieldNames = fields.names;
  if (fieldNames.length) {
    var values = ParameterizedSQL.join(columnValues, ',');
    values.sql = 'VALUES(' + values.sql + ')';
    insertStmt.merge(values);
  } else {
    insertStmt.merge(this.buildInsertDefaultValues(model, data, options));
  }
  var returning = this.buildInsertReturning(model, data, options);
  if (returning) {
    insertStmt.merge(returning);
  }
  return this.parameterize(insertStmt);
};

/**
 * Execute a SQL statement with given parameters.
 *
 * @param {String} sql The SQL statement
 * @param {*[]} [params] An array of parameter values
 * @param {Object} [options] Options object
 * @param {Function} [callback] The callback function
 */
SQLConnector.prototype.execute = function(sql, params, options, callback) {
  assert(typeof sql === 'string', 'sql must be a string');
  if (typeof params === 'function' && options === undefined &&
    callback === undefined) {
    // execute(sql, callback)
    options = {};
    callback = params;
    params = [];
  } else if (typeof options === 'function' && callback === undefined) {
    // execute(sql, params, callback)
    callback = options;
    options = {};
  }
  params = params || [];
  options = options || {};
  assert(Array.isArray(params), 'params must be an array');
  assert(typeof options === 'object', 'options must be an object');
  assert(typeof callback === 'function', 'callback must be a function');

  var self = this;
  if (!this.dataSource.connected) {
    return this.dataSource.once('connected', function() {
      self.execute(sql, params, options, callback);
    });
  }
  var context = {
    req: {
      sql: sql,
      params: params
    },
    options: options
  };
  this.notifyObserversAround('execute', context, function(context, done) {
    self.executeSQL(context.req.sql, context.req.params, context.options, function(err, info) {
      if(err){
        debug('Error: %j %j %j', err, context.req.sql, context.req.params);
      }

      if (!err && info != null) {
        context.res = info;
      }
      // Don't pass more than one args as it will confuse async.waterfall
      done(err, info);
    });
  }, callback);
};

/**
 * Create the data model in MySQL
 *
 * @param {String} model The model name
 * @param {Object} data The model instance data
 * @param {Object} options Options object
 * @param {Function} [callback] The callback function
 */
SQLConnector.prototype.create = function(model, data, options, callback) {
  var self = this;
  var stmt = this.buildInsert(model, data, options);
  this.execute(stmt.sql, stmt.params, options, function(err, info) {
    if (err) {
      callback(err);
    } else {
      var insertedId = self.getInsertedId(model, info);
      callback(err, insertedId);
    }
  });
};

/**
 * Save the model instance into the database
 * @param {String} model The model name
 * @param {Object} data The model instance data
 * @param {Object} options Options object
 * @param {Function} cb The callback function
 */
SQLConnector.prototype.save = function(model, data, options, cb) {
  var idName = this.idName(model);
  var idValue = data[idName];

  if (!isIdValuePresent(idValue, cb)) {
    return;
  }

  var where = {};
  where[idName] = idValue;

  var updateStmt = new ParameterizedSQL('UPDATE ' + this.tableEscaped(model));
  updateStmt.merge(this.buildFieldsForUpdate(model, data));
  var whereStmt = this.buildWhere(model, where, true);
  updateStmt.merge(whereStmt);
  updateStmt = this.parameterize(updateStmt);
  this.execute(updateStmt.sql, updateStmt.params, options,
    function(err, result) {
      if (cb) cb(err, result);
    });
};

/**
 * Check if a model instance exists for the given id value
 * @param {String} model The model name
 * @param {*} id The id value
 * @param {Object} options Options object
 * @param {Function} cb The callback function
 */
SQLConnector.prototype.exists = function(model, id, options, cb) {
  if (!isIdValuePresent(id, cb, true)) {
    return;
  }
  var idName = this.idName(model);
  var where = {};
  where[idName] = id;
  var selectStmt = new ParameterizedSQL(
    'SELECT 1 FROM ' + this.tableEscaped(model) +
    ' WHERE ' + this.idColumnEscaped(model)
  );
  selectStmt.merge(this.buildWhere(model, where, true));
  selectStmt = this.applyPagination(model, selectStmt, {
    limit: 1,
    offset: 0,
    order: [idName]
  });
  selectStmt = this.parameterize(selectStmt);

  this.execute(selectStmt.sql, selectStmt.params, options, function(err, data) {
    if (!cb) return;
    if (err) {
      cb(err);
    } else {
      cb(null, data.length >= 1);
    }
  });
};

/**
 * ATM, this method is not used by loopback-datasource-juggler dao, which
 * maps `destroy` to `destroyAll` with a `where` filter that includes the `id`
 * instead.
 *
 * Delete a model instance by id value
 * @param {String} model The model name
 * @param {*} id The id value
 * @param {Object} options Options object
 * @param {Function} cb The callback function
 * @private
 */
SQLConnector.prototype.destroy = function(model, id, options, cb) {
  if (!isIdValuePresent(id, cb, true)) {
    return;
  }
  var idName = this.idName(model);
  var where = {};
  where[idName] = id;
  this.destroyAll(model, where, options, cb);
};

// Alias to `destroy`. Juggler checks `destroy` only.
Connector.defineAliases(SQLConnector.prototype, 'destroy',
  ['delete', 'deleteById', 'destroyById']);

/**
 * Build the `DELETE FROM` SQL statement
 * @param {String} model The model name
 * @param {Object} where The where object
 * @param {Object} options Options object
 * @returns {ParameterizedSQL} The SQL DELETE FROM statement
 */
SQLConnector.prototype.buildDelete = function(model, where, options) {
  var deleteStmt = new ParameterizedSQL('DELETE FROM ' +
    this.tableEscaped(model));
  deleteStmt.merge(this.buildWhere(model, where, true));
  return this.parameterize(deleteStmt);
};

/**
 * Delete all matching model instances
 *
 * @param {String} model The model name
 * @param {Object} where The where object
 * @param {Object} options The options object
 * @param {Function} cb The callback function
 */
SQLConnector.prototype.destroyAll = function(model, where, options, cb) {
  var self = this;
  var stmt = this.buildDelete(model, where, options);
  this.execute(stmt.sql, stmt.params, options, function(err, info) {
    var affectedRows = self.getCountForAffectedRows(model, info);
    if (cb) {
      cb(err, {count: affectedRows});
    }
  });
};

// Alias to `destroyAll`. Juggler checks `destroyAll` only.
Connector.defineAliases(SQLConnector.prototype, 'destroyAll', ['deleteAll']);

/**
 * ATM, this method is not used by loopback-datasource-juggler dao, which
 * maps `updateAttributes` to `update` with a `where` filter that includes the
 * `id` instead.
 *
 * Update attributes for a given model instance
 * @param {String} model The model name
 * @param {*} id The id value
 * @param {Object} data The model data instance containing all properties to
 * be updated
 * @param {Object} options Options object
 * @param {Function} cb The callback function
 * @private
 */
SQLConnector.prototype.updateAttributes = function(model, id, data, options, cb) {
  if (!isIdValuePresent(id, cb)) {
    return;
  }
  var idName = this.idName(model);
  delete data[idName];
  var where = {};
  where[idName] = id;
  this.updateAll(model, where, data, options, cb);
};

/**
 * Build the UPDATE statement
 * @param {String} model The model name
 * @param {Object} where The where object
 * @param {Object} data The data to be changed
 * @param {Object} options The options object
 * @param {Function} cb The callback function
 * @returns {ParameterizedSQL} The UPDATE SQL statement
 */
SQLConnector.prototype.buildUpdate = function(model, where, data, options) {
  var fields = this.buildFieldsForUpdate(model, data);
  var updateClause = new ParameterizedSQL('UPDATE ' + this.tableEscaped(model));
  var whereClause = this.buildWhere(model, where);
  updateClause.merge([fields, whereClause]);
  return this.parameterize(updateClause);
};

/**
 * Update all instances that match the where clause with the given data
 * @param {String} model The model name
 * @param {Object} where The where object
 * @param {Object} data The property/value object representing changes
 * to be made
 * @param {Object} options The options object
 * @param {Function} cb The callback function
 */
SQLConnector.prototype.update = function(model, where, data, options, cb) {
  var self = this;
  var stmt = this.buildUpdate(model, where, data, options);
  this.execute(stmt.sql, stmt.params, options, function(err, info) {
    var affectedRows = self.getCountForAffectedRows(model, info);
    if (cb) {
      cb(err, {count: affectedRows});
    }
  });
};

// Alias to `update`. Juggler checks `update` only.
Connector.defineAliases(SQLConnector.prototype, 'update', ['updateAll']);

/**
 * Build the SQL WHERE clause for the where object
 * @param {string} model Model name
 * @param {object} where An object for the where conditions
 * @param {qualified} Qualify column names or not, default false
 * @returns {ParameterizedSQL} The SQL WHERE clause
 */
SQLConnector.prototype.buildWhere = function(model, where, qualified) {
  var whereClause = this._buildWhere(model, where, qualified);
  if (whereClause.sql) {
    whereClause.sql = 'WHERE ' + whereClause.sql;
  }
  return whereClause;
};


/**
 * Build the inner joins for the where object
 * @param {string} model Model name
 * @param {object} where where clouse
 * @param {array} a array to push a relation
 * @returns {array} Array of relations to make inner joins
 */
SQLConnector.prototype._innerRelations = function(model, where, a) {
  var result = a || [];
  var relations = this.getModelDefinition(model).model.relations;

  for (var key in where) {
    switch (key) {
      // key can be a condition operator `or` or `and`
      case 'and':
      case 'or':
        var cond = where[key];
        if (cond.constructor === Array) {
          for (var i = 0, l = cond.length; i < l; i++) {
            this._innerRelations(model, cond[i], result);
          }
        }
        break;

      default:
        if (relations && key in relations) {
          var rel = relations[key];
          var modelTo = rel.modelTo.definition.name;
          if (result.indexOf(rel) === -1) { result.push(rel); }
          this._innerRelations(modelTo, where[key], result);
        }
    }
  }
  return result;
};

/**
 * Build the left [outer] joins for the order object
 * @param {string} model Model name
 * @param {object|array|string} order order by clouse
 * @param {array} a array to store outer relations
 * @returns {array} Array of left outer relations
 */
SQLConnector.prototype._outerRelations = function(model, orders, a) {
  var result = a || [];

  var self = this;
  var relations = this.getModelDefinition(model).model.relations;

  if (!Array.isArray(orders)) {
    orders = [orders];
  }

  for (var i = 0; i < orders.length; i++) {
    var order = orders[i];
    if (typeof order === 'object') {
      for (var key in order) {
        if (key in relations) {
          var rel = relations[key];
          var modelTo = rel.modelTo.definition.name;
          if (result.indexOf(rel) === -1) { result.push(rel); }
          self._outerRelations(modelTo, order[key], result);
        }
      }
    }
  }

  return result;
};


/**
 * Build the SQL JOIN clauses for planed joins array
 * @param {string} model Model name
 * @param {object} where where clause
 * @param {string|object|array} order order clause
 * @returns {string} The SQL JOIN clauses, or null if not applicable
 */
SQLConnector.prototype.buildJoins = function(model, where, order) {

  var self = this;

  function makeJoinStmt(isInner, rel) {
    var joinType = isInner ? 'INNER JOIN ' : 'LEFT JOIN ';
    var modelFrom = rel.modelFrom.definition.name;
    var modelTo = rel.modelTo.definition.name;
    var keyFrom = rel.keyFrom;
    var keyTo = rel.keyTo;
    return joinType + self.tableEscaped(modelTo) + ' ON ' +
      self.columnEscaped(modelFrom, keyFrom, true) + '=' +
      self.columnEscaped(modelTo, keyTo, true);
  }

  var joinStms = [];

  var inner = this._innerRelations(model, where);
  var outer = this._outerRelations(model, order);
  if (inner.length + outer.length === 0) {
    return null;
  }

  for (var i = 0; i < inner.length; i++) {
    joinStms.push(makeJoinStmt(true, inner[i]));
  }

  for (var j = 0; j < outer.length; j++) {
    if (inner.indexOf(outer[j]) === -1) {
      joinStms.push(makeJoinStmt(false, outer[j]));
    }
  }

  return joinStms.join(' ');
};

/**
 * Build SQL expression
 * @param {String} columnName Escaped column name
 * @param {String} operator SQL operator
 * @param {*} columnValue Column value
 * @param {*} propertyValue Property value
 * @returns {ParameterizedSQL} The SQL expression
 */
SQLConnector.prototype.buildExpression = function(columnName, operator, columnValue, propertyValue) {
  function buildClause(columnValue, separator, grouping) {
    var values = [];
    for (var i = 0, n = columnValue.length; i < n; i++) {
      if (columnValue[i] instanceof ParameterizedSQL) {
        values.push(columnValue[i]);
      } else {
        values.push(new ParameterizedSQL(PLACEHOLDER, [columnValue[i]]));
      }
    }
    separator = separator || ',';
    var clause = ParameterizedSQL.join(values, separator);
    if (grouping) {
      clause.sql = '(' + clause.sql + ')';
    }
    return clause;
  }

  var sqlExp = columnName;
  var clause;
  if (columnValue instanceof ParameterizedSQL) {
    clause = columnValue;
  } else {
    clause = new ParameterizedSQL(PLACEHOLDER, [columnValue]);
  }
  switch (operator) {
    case 'gt':
      sqlExp += '>';
      break;
    case 'gte':
      sqlExp += '>=';
      break;
    case 'lt':
      sqlExp += '<';
      break;
    case 'lte':
      sqlExp += '<=';
      break;
    case 'between':
      sqlExp += ' BETWEEN ';
      clause = buildClause(columnValue, ' AND ', false);
      break;
    case 'inq':
      sqlExp += ' IN ';
      clause = buildClause(columnValue, ',', true);
      break;
    case 'nin':
      sqlExp += ' NOT IN ';
      clause = buildClause(columnValue, ',', true);
      break;
    case 'neq':
      if (columnValue == null) {
        return new ParameterizedSQL(sqlExp + ' IS NOT NULL');
      }
      sqlExp += '!=';
      break;
    case 'like':
      sqlExp += ' LIKE ';
      break;
    case 'nlike':
      sqlExp += ' NOT LIKE ';
      break;
    // this case not needed since each database has its own regex syntax, but
    // we leave the MySQL syntax here as a placeholder
    case 'regexp':
      sqlExp += ' REGEXP ';
      break;
  }
  var stmt = ParameterizedSQL.join([sqlExp, clause], '');
  return stmt;
};

/*!
 * @param model
 * @param where
 * @param qualified
 * @returns {ParameterizedSQL}
 * @private
 */
SQLConnector.prototype._buildWhere = function(model, where, qualified) {
  if (!where) {
    return new ParameterizedSQL('');
  }
  if (typeof where !== 'object' || Array.isArray(where)) {
    debug('Invalid value for where: %j', where);
    return new ParameterizedSQL('');
  }
  var self = this;
  var modelDef = self.getModelDefinition(model);
  var props = modelDef.properties;
  var relations = modelDef.model.relations;

  var whereStmts = [];
  for (var key in where) {
    var stmt = new ParameterizedSQL('', []);
    // Handle nested relation
    if (relations && key in relations) {
      var rel = relations[key];
      var modelTo = rel.modelTo.definition.name;
      var stmtForRelation = self._buildWhere(modelTo, where[key], qualified);
      whereStmts.push(stmtForRelation);
      continue;
    }
    // Handle and/or operators
    if (key === 'and' || key === 'or') {
      var branches = [];
      var branchParams = [];
      var clauses = where[key];
      if (Array.isArray(clauses)) {
        for (var i = 0, n = clauses.length; i < n; i++) {
<<<<<<< HEAD
          var stmtForClause = self._buildWhere(model, clauses[i], qualified);
          stmtForClause.sql = '(' + stmtForClause.sql + ')';
          branchParams = branchParams.concat(stmtForClause.params);
          branches.push(stmtForClause.sql);
=======
          var stmtForClause = self._buildWhere(model, clauses[i]);
          if (stmtForClause.sql) {
            stmtForClause.sql = '(' + stmtForClause.sql + ')';
            branchParams = branchParams.concat(stmtForClause.params);
            branches.push(stmtForClause.sql);
          }
>>>>>>> c010aed2
        }
        stmt.merge({
          sql: branches.join(' ' + key.toUpperCase() + ' '),
          params: branchParams
        });
        whereStmts.push(stmt);
        continue;
      }
      // The value is not an array, fall back to regular fields
    }
<<<<<<< HEAD
    var columnName = self.columnEscaped(model, key, qualified);
=======
    var p = props[key];
    if (p == null) {
      // Unknown property, ignore it
      debug('Unknown property %s is skipped for model %s', key, model);
      continue;
    }
    var columnName = self.columnEscaped(model, key);
>>>>>>> c010aed2
    var expression = where[key];
    var columnValue;
    var sqlExp;
    if (expression === null || expression === undefined) {
      stmt.merge(columnName + ' IS NULL');
    } else if (expression && expression.constructor === Object) {
      var operator = Object.keys(expression)[0];
      // Get the expression without the operator
      expression = expression[operator];
      if (operator === 'inq' || operator === 'nin' || operator === 'between') {
        columnValue = [];
        if (Array.isArray(expression)) {
          // Column value is a list
          for (var j = 0, m = expression.length; j < m; j++) {
            columnValue.push(this.toColumnValue(p, expression[j]));
          }
        } else {
          columnValue.push(this.toColumnValue(p, expression));
        }
        if (operator === 'between') {
          // BETWEEN v1 AND v2
          var v1 = columnValue[0] === undefined ? null : columnValue[0];
          var v2 = columnValue[1] === undefined ? null : columnValue[1];
          columnValue = [v1, v2];
        } else {
          // IN (v1,v2,v3) or NOT IN (v1,v2,v3)
          if (columnValue.length === 0) {
            if (operator === 'inq') {
              columnValue = [null];
            } else {
              // nin () is true
              continue;
            }
          }
        }
      } else if (operator === 'regexp' && expression instanceof RegExp) {
        // do not coerce RegExp based on property definitions
        columnValue = expression;
      } else {
        columnValue = this.toColumnValue(p, expression);
      }
      sqlExp = self.buildExpression(
        columnName, operator, columnValue, p);
      stmt.merge(sqlExp);
    } else {
      // The expression is the field value, not a condition
      columnValue = self.toColumnValue(p, expression);
      if (columnValue === null) {
        stmt.merge(columnName + ' IS NULL');
      } else {
        if (columnValue instanceof ParameterizedSQL) {
          stmt.merge(columnName + '=').merge(columnValue);
        } else {
          stmt.merge({
            sql: columnName + '=?',
            params: [columnValue]
          });
        }
      }
    }
    whereStmts.push(stmt);
  }
  var params = [];
  var sqls = [];
  for (var k = 0, s = whereStmts.length; k < s; k++) {
    sqls.push(whereStmts[k].sql);
    params = params.concat(whereStmts[k].params);
  }
  var whereStmt = new ParameterizedSQL({
    sql: sqls.join(' AND '),
    params: params
  });
  return whereStmt;
};


/**
 * Build a collection of order by columns
 * @param {string} model Model name
 * @param {string|array|object} order An array of sorting criteria
 * @returns {array} Array of columns with [asc|desc] to make ORDER BY clause
 */
SQLConnector.prototype._buildOrderBy = function(model, orders) {
  if (!orders) {
    return null;
  }

  var self = this;
  var relations = this.getModelDefinition(model).model.relations;
  var clauses = [];

  if (!Array.isArray(orders)) {
    orders = [orders];
  }

  for (var i = 0; i < orders.length; i++) {
    var order = orders[i];
    if (typeof order === 'object') {
      for (var key in order) {
        if (key in relations) {
          var rel = relations[key];
          var modelTo = rel.modelTo.definition.name;
          var subClouses = self._buildOrderBy(modelTo, order[key]);
          if (subClouses) {
            clauses = clauses.concat(subClouses);
          }
        }
      }
    } else {
      var t = order.split(/[\s,]+/);
      if (t.length === 1) {
        clauses.push(self.columnEscaped(model, order, true));
      } else {
        clauses.push(self.columnEscaped(model, t[0], true) + ' ' + t[1]);
      }
    }
  }

  return clauses;
};

/**
 * Build the ORDER BY clause
 * @param {string} model Model name
 * @param {string[]} order An array of sorting criteria
 * @returns {string} The ORDER BY clause
 */
SQLConnector.prototype.buildOrderBy = function(model, order) {
  var clauses = this._buildOrderBy(model, order);
  return 'ORDER BY ' + clauses.join(',');
};

/**
 * Build an array of fields for the database operation
 * @param {String} model Model name
 * @param {Object} data Model data object
 * @param {Boolean} excludeIds Exclude id properties or not, default to false
 * @param {Boolean} qualified Exclude build field names qualified, default false
 * @returns {{names: Array, values: Array, properties: Array}}
 */
SQLConnector.prototype.buildFields = function(model, data, excludeIds, qualified) {
  var fields = {
    names: [], // field names
    columnValues: [], // an array of ParameterizedSQL
    properties: [] // model properties
  };
  var props = this.getModelDefinition(model).properties;
  var keys = Object.keys(data);
  for (var i = 0, n = keys.length; i < n; i++) {
    var key = keys[i];
    var p = props[key];
    if (p == null) {
      // Unknown property, ignore it
      debug('Unknown property %s is skipped for model %s', key, model);
      continue;
    }
    if (excludeIds && p.id) {
      continue;
    }

    var k = this.columnEscaped(model, key, qualified);
    var v = this.toColumnValue(p, data[key]);
    if (v !== undefined) {
      fields.names.push(k);
      if (v instanceof ParameterizedSQL) {
        fields.columnValues.push(v);
      } else {
        fields.columnValues.push(new ParameterizedSQL(PLACEHOLDER, [v]));
      }
      fields.properties.push(p);
    }
  }
  return fields;
};

/**
 * Build the SET clause for database update
 * @param {String} model Model na
 * @param {Object} data The model data object
 * @param {Boolean} excludeIds Exclude id properties or not, default to true
 * @returns {string} The list of fields for update
 */
SQLConnector.prototype.buildFieldsForUpdate = function(model, data, excludeIds) {
  if (excludeIds === undefined) {
    excludeIds = true;
  }
  var fields = this.buildFields(model, data, excludeIds);
  var columns = new ParameterizedSQL('');
  for (var i = 0, n = fields.names.length; i < n; i++) {
    var clause = ParameterizedSQL.append(fields.names[i],
      fields.columnValues[i], '=');
    columns.merge(clause, ',');
  }
  columns.sql = 'SET ' + columns.sql;
  return columns;
};

/**
 * Build a list of escaped column names for the given model and fields filter
 * @param {string} model Model name
 * @param {object} filter The filter object
 * @param {Boolean} qualified Qualify column names or not, default false
 * @returns {string} Comma separated string of escaped column names
 */
SQLConnector.prototype.buildColumnNames = function(model, filter, qualified) {
  var fieldsFilter = filter && filter.fields;
  var cols = this.getModelDefinition(model).properties;
  if (!cols) {
    return '*';
  }
  var self = this;
  var keys = Object.keys(cols);
  if (Array.isArray(fieldsFilter) && fieldsFilter.length > 0) {
    // Not empty array, including all the fields that are valid properties
    keys = fieldsFilter.filter(function(f) {
      return cols[f];
    });
  } else if ('object' === typeof fieldsFilter &&
    Object.keys(fieldsFilter).length > 0) {
    // { field1: boolean, field2: boolean ... }
    var included = [];
    var excluded = [];
    keys.forEach(function(k) {
      if (fieldsFilter[k]) {
        included.push(k);
      } else if ((k in fieldsFilter) && !fieldsFilter[k]) {
        excluded.push(k);
      }
    });
    if (included.length > 0) {
      keys = included;
    } else if (excluded.length > 0) {
      excluded.forEach(function(e) {
        var index = keys.indexOf(e);
        keys.splice(index, 1);
      });
    }
  }
  var names = keys.map(function(c) {
    return self.columnEscaped(model, c, qualified);
  });
  return names.join(',');
};

/**
 * Build a SQL SELECT statement
 * @param {String} model Model name
 * @param {Object} filter Filter object
 * @param {Object} options Options object
 * @returns {ParameterizedSQL} Statement object {sql: ..., params: [...]}
 */
SQLConnector.prototype.buildSelect = function(model, filter, options) {
  if (!filter.order) {
    var idNames = this.idNames(model);
    if (idNames && idNames.length) {
      filter.order = idNames;
    }
  }

  var selectStmt = new ParameterizedSQL('SELECT ' +
    this.buildColumnNames(model, filter, true) +
    ' FROM ' + this.tableEscaped(model)
  );

  if (filter) {

    if (filter.where || filter.order) {
      var joinsStmt = this.buildJoins(model, filter.where, filter.order);
      if (joinsStmt) {
        selectStmt.merge(joinsStmt);
      }
    }

    if (filter.where) {
      var whereStmt = this.buildWhere(model, filter.where, true);
      selectStmt.merge(whereStmt);
    }

    if (filter.order) {
      selectStmt.merge(this.buildOrderBy(model, filter.order));
    }

    if (filter.limit || filter.skip || filter.offset) {
      selectStmt = this.applyPagination(
        model, selectStmt, filter);
    }

  }
  return this.parameterize(selectStmt);
};

/**
 * Transform the row data into a model data object
 * @param {string} model Model name
 * @param {object} rowData An object representing the row data from DB
 * @returns {object} Model data object
 */
SQLConnector.prototype.fromRow = SQLConnector.prototype.fromDatabase = function(model, rowData) {
  if (rowData == null) {
    return rowData;
  }
  var props = this.getModelDefinition(model).properties;
  var data = {};
  for (var p in props) {
    var columnName = this.column(model, p);
    // Load properties from the row
    var columnValue = this.fromColumnValue(props[p], rowData[columnName]);
    if (columnValue !== undefined) {
      data[p] = columnValue;
    }
  }
  return data;
};

/**
 * Find matching model instances by the filter
 *
 * Please also note the name `all` is confusing. `Model.find` is to find all
 * matching instances while `Model.findById` is to find an instance by id. On
 * the other hand, `Connector.prototype.all` implements `Model.find` while
 * `Connector.prototype.find` implements `Model.findById` due to the `bad`
 * naming convention we inherited from juggling-db.
 *
 * @param {String} model The model name
 * @param {Object} filter The filter
 * @param {Function} [cb] The cb function
 */
SQLConnector.prototype.all = function find(model, filter, options, cb) {
  var self = this;
  // Order by id if no order is specified
  filter = filter || {};
  var stmt = this.buildSelect(model, filter, options);
  this.execute(stmt.sql, stmt.params, options, function(err, data) {
    if (err) {
      return cb(err, []);
    }

    var objs = data.map(function(obj) {
      return self.fromRow(model, obj);
    });
    if (filter && filter.include) {
      self.getModelDefinition(model).model.include(
        objs, filter.include, options, cb);
    } else {
      cb(null, objs);
    }
  });
};

// Alias to `all`. Juggler checks `all` only.
Connector.defineAliases(SQLConnector.prototype, 'all', ['findAll']);

/**
 * ATM, this method is not used by loopback-datasource-juggler dao, which
 * maps `findById` to `find` with a `where` filter that includes the `id`
 * instead.
 *
 * Please also note the name `find` is confusing. `Model.find` is to find all
 * matching instances while `Model.findById` is to find an instance by id. On
 * the other hand, `Connector.prototype.find` is for `findById` and
 * `Connector.prototype.all` is for `find` due the `bad` convention used by
 * juggling-db.
 *
 * Find by id
 * @param {String} model The Model name
 * @param {*} id The id value
 * @param {Object} options The options object
 * @param {Function} cb The callback function
 * @private
 */
SQLConnector.prototype.find = function(model, id, options, cb) {
  if (id == null) {
    process.nextTick(function() {
      var err = new Error('id value is required');
      if (cb) {
        cb(err);
      }
    });
    return;
  }
  var where = {};
  var idName = this.idName(model);
  where[idName] = id;

  var filter = {limit: 1, offset: 0, order: idName, where: where};
  return this.all(model, filter, options, function(err, results) {
    cb(err, (results && results[0]) || null);
  });
};
// Alias to `find`. Juggler checks `findById` only.
Connector.defineAliases(SQLConnector.prototype, 'find', ['findById']);

/**
 * Count all model instances by the where filter
 *
 * @param {String} model The model name
 * @param {Object} where The where object
 * @param {Object} options The options object
 * @param {Function} cb The callback function
 */
SQLConnector.prototype.count = function(model, where, options, cb) {
  if (typeof where === 'function') {
    // Backward compatibility for 1.x style signature:
    // count(model, cb, where)
    var tmp = options;
    cb = where;
    where = tmp;
  }

  var stmt = new ParameterizedSQL('SELECT count(*) as "cnt" FROM ' +
    this.tableEscaped(model));
  stmt = stmt.merge(this.buildWhere(model, where, true));
  stmt = this.parameterize(stmt);
  this.execute(stmt.sql, stmt.params,
    function(err, res) {
      if (err) {
        return cb(err);
      }
      var c = (res && res[0] && res[0].cnt) || 0;
      // Some drivers return count as a string to contain bigint
      // See https://github.com/brianc/node-postgres/pull/427
      cb(err, Number(c));
    });
};

/**
 * Drop the table for the given model from the database
 * @param {String} model The model name
 * @param {Function} [cb] The callback function
 */
SQLConnector.prototype.dropTable = function(model, cb) {
  this.execute('DROP TABLE IF EXISTS ' + this.tableEscaped(model), cb);
};

/**
 * Create the table for the given model
 * @param {String} model The model name
 * @param {Function} [cb] The callback function
 */
SQLConnector.prototype.createTable = function(model, cb) {
  var sql = 'CREATE TABLE ' + this.tableEscaped(model) +
    ' (\n  ' + this.buildColumnDefinitions(model) + '\n)';
  this.execute(sql, cb);
};

/**
 * Recreate the tables for the given models
 * @param {[String]|String} [models] A model name or an array of model names,
 * if not present, apply to all models defined in the connector
 * @param {Function} [cb] The callback function
 */
SQLConnector.prototype.automigrate = function(models, cb) {
  var self = this;

  if ((!cb) && ('function' === typeof models)) {
    cb = models;
    models = undefined;
  }
  // First argument is a model name
  if ('string' === typeof models) {
    models = [models];
  }

  models = models || Object.keys(self._models);
  if (models.length === 0) {
    return process.nextTick(cb);
  }

  var invalidModels = models.filter(function(m) {
    return !(m in self._models);
  });
  if (invalidModels.length) {
    return process.nextTick(function() {
      cb(new Error('Cannot migrate models not attached to this datasource: ' +
        invalidModels.join(' ')));
    });
  }

  async.each(models, function(model, done) {
    self.dropTable(model, function(err) {
      if (err) {
        // TODO(bajtos) should we abort here and call cb(err)?
        // The original code in juggler ignored the error completely
        console.error(err);
      }
      self.createTable(model, function(err, result) {
        if (err) {
          console.error(err);
        }
        done(err, result);
      });
    });
  }, cb);
};

/**
 * Serialize an object into JSON string or other primitive types so that it
 * can be saved into a RDB column
 * @param {Object} obj The object value
 * @returns {*}
 */
SQLConnector.prototype.serializeObject = function(obj) {
  var val;
  if (obj && typeof obj.toJSON === 'function') {
    obj = obj.toJSON();
  }
  if (typeof obj !== 'string') {
    val = JSON.stringify(obj);
  } else {
    val = obj;
  }
  return val;
};

/*!
 * @param obj
 */
SQLConnector.prototype.escapeObject = function(obj) {
  var val = this.serializeObject(obj);
  return this.escapeValue(val);
};

/**
 * The following _abstract_ methods have to be implemented by connectors that
 * extend from SQLConnector to reuse the base implementations of CRUD methods
 * from SQLConnector
 */

/**
 * Converts a model property value into the form required by the
 * database column. The result should be one of following forms:
 *
 * - {sql: "point(?,?)", params:[10,20]}
 * - {sql: "'John'", params: []}
 * - "John"
 *
 * @param {Object} propertyDef Model property definition
 * @param {*} value Model property value
 * @returns {ParameterizedSQL|*} Database column value.
 *
 */
SQLConnector.prototype.toColumnValue = function(propertyDef, value) {
  throw new Error('toColumnValue() must be implemented by the connector');
};

/**
 * Convert the data from database column to model property
 * @param {object} propertyDef Model property definition
 * @param {*) value Column value
 * @returns {*} Model property value
 */
SQLConnector.prototype.fromColumnValue = function(propertyDef, value) {
  throw new Error('fromColumnValue() must be implemented by the connector');
};

/**
 * Escape the name for the underlying database
 * @param {String} name The name
 * @returns {String} An escaped name for SQL
 */
SQLConnector.prototype.escapeName = function(name) {
  throw new Error('escapeName() must be implemented by the connector');
};

/**
 * Escape the name for the underlying database
 * @param {String} value The value to be escaped
 * @returns {*} An escaped value for SQL
 */
SQLConnector.prototype.escapeValue = function(value) {
  throw new Error('escapeValue() must be implemented by the connector');
};

/**
 * Get the place holder in SQL for identifiers, such as ??
 * @param {String} key Optional key, such as 1 or id
 * @returns {String} The place holder
 */
SQLConnector.prototype.getPlaceholderForIdentifier = function(key) {
  throw new Error('getPlaceholderForIdentifier() must be implemented by the connector');
};

/**
 * Get the place holder in SQL for values, such as :1 or ?
 * @param {String} key Optional key, such as 1 or id
 * @returns {String} The place holder
 */
SQLConnector.prototype.getPlaceholderForValue = function(key) {
  throw new Error('getPlaceholderForValue() must be implemented by the connector');
};

/**
 * Build a new SQL statement with pagination support by wrapping the given sql
 * @param {String} model The model name
 * @param {ParameterizedSQL} stmt The sql statement
 * @param {Object} filter The filter object from the query
 */
SQLConnector.prototype.applyPagination = function(model, stmt, filter) {
  throw new Error('applyPagination() must be implemented by the connector');
};

/**
 * Parse the result for SQL UPDATE/DELETE/INSERT for the number of rows
 * affected
 * @param {String} model Model name
 * @param {Object} info Status object
 * @returns {Number} Number of rows affected
 */
SQLConnector.prototype.getCountForAffectedRows = function(model, info) {
  throw new Error('getCountForAffectedRows() must be implemented by the connector');
};

/**
 * Parse the result for SQL INSERT for newly inserted id
 * @param {String} model Model name
 * @param {Object} info The status object from driver
 * @returns {*} The inserted id value
 */
SQLConnector.prototype.getInsertedId = function(model, info) {
  throw new Error('getInsertedId() must be implemented by the connector');
};

/**
 * Execute a SQL statement with given parameters
 * @param {String} sql The SQL statement
 * @param {*[]} [params] An array of parameter values
 * @param {Object} [options] Options object
 * @param {Function} [callback] The callback function
 */
SQLConnector.prototype.executeSQL = function(sql, params, options, callback) {
  throw new Error('executeSQL() must be implemented by the connector');
};<|MERGE_RESOLUTION|>--- conflicted
+++ resolved
@@ -886,19 +886,12 @@
       var clauses = where[key];
       if (Array.isArray(clauses)) {
         for (var i = 0, n = clauses.length; i < n; i++) {
-<<<<<<< HEAD
           var stmtForClause = self._buildWhere(model, clauses[i], qualified);
-          stmtForClause.sql = '(' + stmtForClause.sql + ')';
-          branchParams = branchParams.concat(stmtForClause.params);
-          branches.push(stmtForClause.sql);
-=======
-          var stmtForClause = self._buildWhere(model, clauses[i]);
           if (stmtForClause.sql) {
             stmtForClause.sql = '(' + stmtForClause.sql + ')';
             branchParams = branchParams.concat(stmtForClause.params);
             branches.push(stmtForClause.sql);
           }
->>>>>>> c010aed2
         }
         stmt.merge({
           sql: branches.join(' ' + key.toUpperCase() + ' '),
@@ -909,17 +902,13 @@
       }
       // The value is not an array, fall back to regular fields
     }
-<<<<<<< HEAD
-    var columnName = self.columnEscaped(model, key, qualified);
-=======
     var p = props[key];
     if (p == null) {
       // Unknown property, ignore it
       debug('Unknown property %s is skipped for model %s', key, model);
       continue;
     }
-    var columnName = self.columnEscaped(model, key);
->>>>>>> c010aed2
+    var columnName = self.columnEscaped(model, key, qualified);
     var expression = where[key];
     var columnValue;
     var sqlExp;
