--- conflicted
+++ resolved
@@ -419,7 +419,7 @@
         debug('Error: %j %j %j', err, context.req.sql, context.req.params);
       }
 
-      if (!err && info != null) {
+      if (!err && info !== null) {
         context.res = info;
       }
       // Don't pass more than one args as it will confuse async.waterfall
@@ -550,7 +550,7 @@
 SQLConnector.prototype.buildDelete = function(model, where, options) {
   var deleteStmt = new ParameterizedSQL('DELETE FROM ' +
     this.tableEscaped(model));
-  deleteStmt.merge(this.buildWhere(model, where, true));
+  deleteStmt.merge(this.buildWhere(model, where));
   return this.parameterize(deleteStmt);
 };
 
@@ -798,7 +798,6 @@
  * @returns {string} The SQL JOIN clauses, or null if not applicable
  */
 SQLConnector.prototype.buildJoins = function(model, where, order) {
-
   var self = this;
 
   function makeJoinStmt(isInner, rel) {
@@ -893,7 +892,7 @@
       clause = buildClause(columnValue, ',', true);
       break;
     case 'neq':
-      if (columnValue == null) {
+      if (columnValue === null) {
         return new ParameterizedSQL(sqlExp + ' IS NOT NULL');
       }
       sqlExp += '!=';
@@ -952,19 +951,12 @@
       var clauses = where[key];
       if (Array.isArray(clauses)) {
         for (var i = 0, n = clauses.length; i < n; i++) {
-<<<<<<< HEAD
           var stmtForClause = self._buildWhere(model, clauses[i], qualified);
-          stmtForClause.sql = '(' + stmtForClause.sql + ')';
-          branchParams = branchParams.concat(stmtForClause.params);
-          branches.push(stmtForClause.sql);
-=======
-          var stmtForClause = self._buildWhere(model, clauses[i]);
           if (stmtForClause.sql) {
             stmtForClause.sql = '(' + stmtForClause.sql + ')';
             branchParams = branchParams.concat(stmtForClause.params);
             branches.push(stmtForClause.sql);
           }
->>>>>>> c15a4b59
         }
         stmt.merge({
           sql: branches.join(' ' + key.toUpperCase() + ' '),
@@ -975,18 +967,14 @@
       }
       // The value is not an array, fall back to regular fields
     }
-<<<<<<< HEAD
-    var columnName = self.columnEscaped(model, key, qualified);
-=======
     var p = props[key];
-    if (p == null) {
+    if (p === null) {
       // Unknown property, ignore it
       debug('Unknown property %s is skipped for model %s', key, model);
       continue;
     }
     /* eslint-disable one-var */
-    var columnName = self.columnEscaped(model, key);
->>>>>>> c15a4b59
+    var columnName = self.columnEscaped(model, key, qualified);
     var expression = where[key];
     var columnValue;
     var sqlExp;
@@ -1128,12 +1116,9 @@
  * @param {Boolean} qualified Exclude build field names qualified, default false
  * @returns {{names: Array, values: Array, properties: Array}}
  */
-<<<<<<< HEAD
 SQLConnector.prototype.buildFields = function(model, data, excludeIds, qualified) {
-=======
-SQLConnector.prototype.buildFields = function(model, data, excludeIds) {
   var keys = Object.keys(data);
-  return this._buildFieldsForKeys(model, data, keys, excludeIds);
+  return this._buildFieldsForKeys(model, data, keys, excludeIds, qualified);
 };
 
 /**
@@ -1156,9 +1141,9 @@
  * @param {Boolean} excludeIds Exclude id properties or not, default to false
  * @private
  */
-SQLConnector.prototype._buildFieldsForKeys = function(model, data, keys, excludeIds) {
+SQLConnector.prototype._buildFieldsForKeys = function(model, data, keys, excludeIds,
+    qualified) {
   var props = this.getModelDefinition(model).properties;
->>>>>>> c15a4b59
   var fields = {
     names: [], // field names
     columnValues: [], // an array of ParameterizedSQL
@@ -1167,7 +1152,7 @@
   for (var i = 0, n = keys.length; i < n; i++) {
     var key = keys[i];
     var p = props[key];
-    if (p == null) {
+    if (p === null) {
       // Unknown property, ignore it
       debug('Unknown property %s is skipped for model %s', key, model);
       continue;
@@ -1176,12 +1161,7 @@
     if (excludeIds && p.id) {
       continue;
     }
-<<<<<<< HEAD
-
     var k = this.columnEscaped(model, key, qualified);
-=======
-    var k = this.columnEscaped(model, key);
->>>>>>> c15a4b59
     var v = this.toColumnValue(p, data[key]);
     if (v !== undefined) {
       fields.names.push(k);
@@ -1310,8 +1290,6 @@
   );
 
   if (filter) {
-<<<<<<< HEAD
-
     if (filter.where || filter.order) {
       var joinsStmt = this.buildJoins(model, filter.where, filter.order);
       if (joinsStmt) {
@@ -1319,8 +1297,6 @@
       }
     }
 
-=======
->>>>>>> c15a4b59
     if (filter.where) {
       var whereStmt = this.buildWhere(model, filter.where, true);
       selectStmt.merge(whereStmt);
@@ -1346,7 +1322,7 @@
  */
 SQLConnector.prototype.fromRow = SQLConnector.prototype.fromDatabase =
 function(model, rowData) {
-  if (rowData == null) {
+  if (rowData === null) {
     return rowData;
   }
   var props = this.getModelDefinition(model).properties;
@@ -1419,7 +1395,7 @@
  * @private
  */
 SQLConnector.prototype.find = function(model, id, options, cb) {
-  if (id == null) {
+  if (id === null) {
     process.nextTick(function() {
       var err = new Error('id value is required');
       if (cb) {
