var expect = require('chai').expect;
var SQLConnector = require('../lib/sql');
var ParameterizedSQL = SQLConnector.ParameterizedSQL;
var testConnector = require('./connectors/test-sql-connector');

var juggler = require('loopback-datasource-juggler');
var ds = new juggler.DataSource({
  connector: testConnector,
  debug: true,
});
/* eslint-disable one-var */
var connector;
var Customer;
<<<<<<< HEAD
var Order;
var Store;
var Retailer;
=======
/* eslint-enable one-var */
>>>>>>> c15a4b59

describe('sql connector', function() {
  before(function() {
    connector = ds.connector;
    connector._tables = {};
    connector._models = {};
<<<<<<< HEAD
    Customer = ds.createModel('customer', {
      name: {
        id: true,
        type: String,
        testdb: {
          column: 'NAME',
          dataType: 'VARCHAR',
          dataLength: 32
        }
      },
      vip: {
        type: Boolean,
        testdb: {
          column: 'VIP'
        }
      },
      address: String
    }, {
      testdb: {table: 'CUSTOMER'}
    });

    Order = ds.createModel('order', {
      id: {id: true, type: String},
      date: Date
    });

    Store = ds.createModel('store', {
      id: {id: true, type: String},
      name: String,
      state: String
    });

    Retailer = ds.createModel('retailer', {
      id: {id: true, type: String},
      name: String
    });

    // Relations
    Customer.hasMany(Order, {as: 'orders', foreignKey: 'customer_id'});
    Order.belongsTo(Customer, {as: 'customer', foreignKey: 'customer_id'});
    Order.belongsTo(Store, {as: 'store', foreignKey: 'store_id'});
    Store.hasMany(Order, {as: 'orders', foreignKey: 'store_id'});
    Store.hasMany(Customer, {as: 'customers', through: Order, foreignKey: 'store_id',
      keyThrough: 'customer_id'});
    Customer.belongsTo(Store, {as: 'store', foreignKey: 'store_id'});
    Store.hasMany(Customer, {as: 'customers', foreignKey: 'store_id'});
    Store.belongsTo(Retailer, {as: 'retailer', foreignKey: 'retailer_id'});
=======
    Customer = ds.createModel('customer',
      {
        name: {
          id: true,
          type: String,
          testdb: {
            column: 'NAME',
            dataType: 'VARCHAR',
            dataLength: 32,
          },
        }, vip: {
          type: Boolean,
          testdb: {
            column: 'VIP',
          },
        },
        address: String,
      },
      { testdb: { table: 'CUSTOMER' }});
>>>>>>> c15a4b59
  });

  it('should map table name', function() {
    var table = connector.table('customer');
    expect(table).to.eql('CUSTOMER');
  });

  it('should map column name', function() {
    var column = connector.column('customer', 'name');
    expect(column).to.eql('NAME');
  });

  it('should find column metadata', function() {
    var column = connector.columnMetadata('customer', 'name');
    expect(column).to.eql({
      column: 'NAME',
      dataType: 'VARCHAR',
      dataLength: 32,
    });
  });

  it('should map property name', function() {
    var prop = connector.propertyName('customer', 'NAME');
    expect(prop).to.eql('name');
  });

  it('should map id column name', function() {
    var idCol = connector.idColumn('customer');
    expect(idCol).to.eql('NAME');
  });

  it('should find escaped id column name', function() {
    var idCol = connector.idColumnEscaped('customer');
    expect(idCol).to.eql('`NAME`');
  });

  it('should find escaped table name', function() {
    var table = connector.tableEscaped('customer');
    expect(table).to.eql('`CUSTOMER`');
  });

  it('should find escaped column name', function() {
    var column = connector.columnEscaped('customer', 'vip');
    expect(column).to.eql('`VIP`');
  });

  it('should find qualified column name', function() {
    var column = connector.columnEscaped('customer', 'vip', true);
    expect(column).to.eql('`CUSTOMER`.`VIP`');
  });

  it('should convert to escaped id column value', function() {
    var column = connector.idColumnValue('customer', 'John');
    expect(column).to.eql('John');
  });

  it('builds where', function() {
    var where = connector.buildWhere('customer', { name: 'John' });
    expect(where.toJSON()).to.eql({
      sql: 'WHERE `NAME`=?',
      params: ['John'],
    });
  });

  it('builds where', function() {
    var where = connector.buildWhere('order', {customer: {name: 'John'}}, true);
    expect(where.toJSON()).to.eql({
      sql: 'WHERE `CUSTOMER`.`NAME`=?',
      params: ['John']
    });
  });

  it('builds qualified where', function() {
    var where = connector.buildWhere('customer', {name: 'John'}, true);
    expect(where.toJSON()).to.eql({
      sql: 'WHERE `CUSTOMER`.`NAME`=?',
      params: ['John']
    });
  });

  it('builds where with null', function() {
<<<<<<< HEAD
    var where = connector.buildWhere('customer', {name: null}, true);
    expect(where.toJSON()).to.eql({
      sql: 'WHERE `CUSTOMER`.`NAME` IS NULL',
      params: []
=======
    var where = connector.buildWhere('customer', { name: null });
    expect(where.toJSON()).to.eql({
      sql: 'WHERE `NAME` IS NULL',
      params: [],
>>>>>>> c15a4b59
    });
  });

  it('builds where with inq', function() {
<<<<<<< HEAD
    var where = connector.buildWhere('customer', {name: {inq: ['John', 'Mary']}}, true);
    expect(where.toJSON()).to.eql({
      sql: 'WHERE `CUSTOMER`.`NAME` IN (?,?)',
      params: ['John', 'Mary']
=======
    var where = connector.buildWhere('customer', { name: { inq: ['John', 'Mary'] }});
    expect(where.toJSON()).to.eql({
      sql: 'WHERE `NAME` IN (?,?)',
      params: ['John', 'Mary'],
>>>>>>> c15a4b59
    });
  });

  it('builds where with or', function() {
    var where = connector.buildWhere('customer',
<<<<<<< HEAD
      {or: [{name: 'John'}, {name: 'Mary'}]}, true);
    expect(where.toJSON()).to.eql({
      sql: 'WHERE (`CUSTOMER`.`NAME`=?) OR (`CUSTOMER`.`NAME`=?)',
      params: ['John', 'Mary']
=======
      { or: [{ name: 'John' }, { name: 'Mary' }] });
    expect(where.toJSON()).to.eql({
      sql: 'WHERE (`NAME`=?) OR (`NAME`=?)',
      params: ['John', 'Mary'],
>>>>>>> c15a4b59
    });
  });

  it('builds where with or and relation', function() {
    var where = connector.buildWhere('customer',
      {or: [{name: 'John'}, {store: {state: 'NY'}}]}, true);
    expect(where.toJSON()).to.eql({
      sql: 'WHERE (`CUSTOMER`.`NAME`=?) OR (`STORE`.`STATE`=?)',
      params: ['John', 'NY']
    });
  });

  it('builds where with and', function() {
    var where = connector.buildWhere('customer',
<<<<<<< HEAD
      {and: [{name: 'John'}, {vip: true}]}, true);
    expect(where.toJSON()).to.eql({
      sql: 'WHERE (`CUSTOMER`.`NAME`=?) AND (`CUSTOMER`.`VIP`=?)',
      params: ['John', true]
=======
      { and: [{ name: 'John' }, { vip: true }] });
    expect(where.toJSON()).to.eql({
      sql: 'WHERE (`NAME`=?) AND (`VIP`=?)',
      params: ['John', true],
>>>>>>> c15a4b59
    });
  });

  it('builds where with and + relation', function() {
    var where = connector.buildWhere('customer',
      {and: [{name: 'John'}, {store: {state: 'NY'}}]}, true);
    expect(where.toJSON()).to.eql({
      sql: 'WHERE (`CUSTOMER`.`NAME`=?) AND (`STORE`.`STATE`=?)',
      params: ['John', 'NY']
    });
  });

  it('builds where with and + 2 same  relations', function() {
    var where = connector.buildWhere('customer',
      {and: [{name: 'John'}, {store: {state: 'NY'}}, {store: {name: 'oxxo'}}]}, true);
    expect(where.toJSON()).to.eql({
      sql: 'WHERE (`CUSTOMER`.`NAME`=?) AND (`STORE`.`STATE`=?) AND (`STORE`.`NAME`=?)',
      params: ['John', 'NY', 'oxxo']
    });
  });

  it('builds where with a regexp string that does not have flags', function() {
    var where = connector.buildWhere('customer', {
      name: {
<<<<<<< HEAD
        regexp: '^J'
      }
    }, true);
    expect(where.toJSON()).to.eql({
      sql: 'WHERE `CUSTOMER`.`NAME` REGEXP ?',
      params: ['^J']
=======
        regexp: '^J',
      },
    });
    expect(where.toJSON()).to.eql({
      sql: 'WHERE `NAME` REGEXP ?',
      params: ['^J'],
>>>>>>> c15a4b59
    });
  });

  it('builds where with a regexp string that has flags', function() {
    var where = connector.buildWhere('customer', {
      name: {
<<<<<<< HEAD
        regexp: '^J/i'
      }
    }, true);
    expect(where.toJSON()).to.eql({
      sql: 'WHERE `CUSTOMER`.`NAME` REGEXP ?',
      params: ['^J/i']
=======
        regexp: '^J/i',
      },
    });
    expect(where.toJSON()).to.eql({
      sql: 'WHERE `NAME` REGEXP ?',
      params: ['^J/i'],
>>>>>>> c15a4b59
    });
  });

  it('builds where with a regexp literal that does not have flags', function() {
    var where = connector.buildWhere('customer', {
      name: {
<<<<<<< HEAD
        regexp: /^J/
      }
    }, true);
    expect(where.toJSON()).to.eql({
      sql: 'WHERE `CUSTOMER`.`NAME` REGEXP ?',
      params: [/^J/]
=======
        regexp: /^J/,
      },
    });
    expect(where.toJSON()).to.eql({
      sql: 'WHERE `NAME` REGEXP ?',
      params: [/^J/],
>>>>>>> c15a4b59
    });
  });

  it('builds where with a regexp literal that has flags', function() {
    var where = connector.buildWhere('customer', {
      name: {
<<<<<<< HEAD
        regexp: /^J/i
      }
    }, true);
    expect(where.toJSON()).to.eql({
      sql: 'WHERE `CUSTOMER`.`NAME` REGEXP ?',
      params: [/^J/i]
=======
        regexp: /^J/i,
      },
    });
    expect(where.toJSON()).to.eql({
      sql: 'WHERE `NAME` REGEXP ?',
      params: [/^J/i],
>>>>>>> c15a4b59
    });
  });

  it('builds where with a regexp object that does not have flags', function() {
    var where = connector.buildWhere('customer', {
      name: {
<<<<<<< HEAD
        regexp: new RegExp(/^J/)
      }
    }, true);
    expect(where.toJSON()).to.eql({
      sql: 'WHERE `CUSTOMER`.`NAME` REGEXP ?',
      params: [/^J/]
=======
        regexp: new RegExp(/^J/),
      },
    });
    expect(where.toJSON()).to.eql({
      sql: 'WHERE `NAME` REGEXP ?',
      params: [/^J/],
>>>>>>> c15a4b59
    });
  });

  it('builds where with a regexp object that has flags', function() {
    var where = connector.buildWhere('customer', {
      name: {
<<<<<<< HEAD
        regexp: new RegExp(/^J/i)
      }
    }, true);
    expect(where.toJSON()).to.eql({
      sql: 'WHERE `CUSTOMER`.`NAME` REGEXP ?',
      params: [new RegExp(/^J/i)]
=======
        regexp: new RegExp(/^J/i),
      },
    });
    expect(where.toJSON()).to.eql({
      sql: 'WHERE `NAME` REGEXP ?',
      params: [new RegExp(/^J/i)],
>>>>>>> c15a4b59
    });
  });

  it('builds where with nesting and/or', function() {
    var where = connector.buildWhere('customer',
<<<<<<< HEAD
      {and: [{name: 'John'}, {or: [{vip: true}, {address: null}]}]}, true);
    expect(where.toJSON()).to.eql({
      sql: 'WHERE (`CUSTOMER`.`NAME`=?) AND ((`CUSTOMER`.`VIP`=?) OR (`CUSTOMER`.`ADDRESS` IS NULL))',
      params: ['John', true]
=======
      { and: [{ name: 'John' }, { or: [{ vip: true }, { address: null }] }] });
    expect(where.toJSON()).to.eql({
      sql: 'WHERE (`NAME`=?) AND ((`VIP`=?) OR (`ADDRESS` IS NULL))',
      params: ['John', true],
>>>>>>> c15a4b59
    });
  });

  it('builds order by with one field', function() {
    var orderBy = connector.buildOrderBy('customer', 'name');
    expect(orderBy).to.eql('ORDER BY `CUSTOMER`.`NAME`');
  });

  it('builds order by with two fields', function() {
    var orderBy = connector.buildOrderBy('customer', ['name', 'vip']);
    expect(orderBy).to.eql('ORDER BY `CUSTOMER`.`NAME`,`CUSTOMER`.`VIP`');
  });

  it('builds order by with two fields and dirs', function() {
    var orderBy = connector.buildOrderBy('customer', ['name ASC', 'vip DESC']);
    expect(orderBy).to.eql('ORDER BY `CUSTOMER`.`NAME` ASC,`CUSTOMER`.`VIP` DESC');
  });

  it('builds order by with relation field', function() {
    var orderBy = connector.buildOrderBy('customer', {'store': 'state'});
    expect(orderBy).to.eql('ORDER BY `STORE`.`STATE`');
  });

  it('builds order by with multiple relation fields', function() {
    var orderBy = connector.buildOrderBy('customer', {'store': ['state', 'id']});
    expect(orderBy).to.eql('ORDER BY `STORE`.`STATE`,`STORE`.`ID`');
  });

  it('builds order by with deep relation field', function() {
    var orderBy = connector.buildOrderBy('customer', {'store': {'retailer': 'name'}});
    expect(orderBy).to.eql('ORDER BY `RETAILER`.`NAME`');
  });

  it('builds fields for columns', function() {
    var fields = connector.buildFields('customer',
<<<<<<< HEAD
      {name: 'John', vip: true, unknown: 'Random'}, false, true);
    expect(fields.names).to.eql(['`CUSTOMER`.`NAME`', '`CUSTOMER`.`VIP`']);
=======
      { name: 'John', vip: true, unknown: 'Random' });
    expect(fields.names).to.eql(['`NAME`', '`VIP`']);
>>>>>>> c15a4b59
    expect(fields.columnValues[0].toJSON()).to.eql(
      { sql: '?', params: ['John'] });
    expect(fields.columnValues[1].toJSON()).to.eql(
      { sql: '?', params: [true] });
  });

  it('builds fields for UPDATE without ids', function() {
    var fields = connector.buildFieldsForUpdate('customer',
      { name: 'John', vip: true });
    expect(fields.toJSON()).to.eql({
      sql: 'SET `VIP`=?',
      params: [true],
    });
  });

  it('builds fields for UPDATE with ids', function() {
    var fields = connector.buildFieldsForUpdate('customer',
      { name: 'John', vip: true }, false);
    expect(fields.toJSON()).to.eql({
      sql: 'SET `NAME`=?,`VIP`=?',
      params: ['John', true],
    });
  });

  it('builds column names for SELECT', function() {
    var cols = connector.buildColumnNames('customer', {}, true);
    expect(cols).to
      .eql('`CUSTOMER`.`NAME`,`CUSTOMER`.`VIP`,`CUSTOMER`.`ADDRESS`,`CUSTOMER`.`STORE_ID`');
  });

  it('builds column names with true fields filter for SELECT', function() {
<<<<<<< HEAD
    var cols = connector.buildColumnNames('customer', {fields: {name: true}}, true);
    expect(cols).to.eql('`CUSTOMER`.`NAME`');
  });

  it('builds column names with false fields filter for SELECT', function() {
    var cols = connector.buildColumnNames('customer', {fields: {name: false}}, true);
    expect(cols).to.eql('`CUSTOMER`.`VIP`,`CUSTOMER`.`ADDRESS`,`CUSTOMER`.`STORE_ID`');
  });

  it('builds column names with array fields filter for SELECT', function() {
    var cols = connector.buildColumnNames('customer', {fields: ['name']}, true);
    expect(cols).to.eql('`CUSTOMER`.`NAME`');
=======
    var cols = connector.buildColumnNames('customer', { fields: { name: true }});
    expect(cols).to.eql('`NAME`');
  });

  it('builds column names with false fields filter for SELECT', function() {
    var cols = connector.buildColumnNames('customer', { fields: { name: false }});
    expect(cols).to.eql('`VIP`,`ADDRESS`');
  });

  it('builds column names with array fields filter for SELECT', function() {
    var cols = connector.buildColumnNames('customer', { fields: ['name'] });
    expect(cols).to.eql('`NAME`');
>>>>>>> c15a4b59
  });

  it('builds DELETE', function() {
    var sql = connector.buildDelete('customer', { name: 'John' });
    expect(sql.toJSON()).to.eql({
<<<<<<< HEAD
      sql: 'DELETE FROM `CUSTOMER` WHERE `CUSTOMER`.`NAME`=$1',
      params: ['John']
=======
      sql: 'DELETE FROM `CUSTOMER` WHERE `NAME`=$1',
      params: ['John'],
>>>>>>> c15a4b59
    });
  });

  it('builds UPDATE', function() {
    var sql = connector.buildUpdate('customer', { name: 'John' }, { vip: false });
    expect(sql.toJSON()).to.eql({
      sql: 'UPDATE `CUSTOMER` SET `VIP`=$1 WHERE `NAME`=$2',
      params: [false, 'John'],
    });
  });

  it('builds SELECT', function() {
    var sql = connector.buildSelect('customer',
      { order: 'name', limit: 5, where: { name: 'John' }});
    expect(sql.toJSON()).to.eql({
<<<<<<< HEAD
      sql: 'SELECT `CUSTOMER`.`NAME`,`CUSTOMER`.`VIP`,`CUSTOMER`.`ADDRESS`,' +
      '`CUSTOMER`.`STORE_ID` FROM `CUSTOMER`' +
      ' WHERE `CUSTOMER`.`NAME`=$1 ORDER BY `CUSTOMER`.`NAME` LIMIT 5',
      params: ['John']
=======
      sql: 'SELECT `NAME`,`VIP`,`ADDRESS` FROM `CUSTOMER`' +
      ' WHERE `NAME`=$1 ORDER BY `NAME` LIMIT 5',
      params: ['John'],
>>>>>>> c15a4b59
    });
  });

  it('builds SELECT with inner join', function() {
    var sql = connector.buildSelect('customer',
      {order: 'name', limit: 5, where: {store: {state: 'NY'}}});
    expect(sql.toJSON()).to.eql({
      sql: 'SELECT `CUSTOMER`.`NAME`,`CUSTOMER`.`VIP`,`CUSTOMER`.`ADDRESS`,' +
      '`CUSTOMER`.`STORE_ID` FROM `CUSTOMER`' +
      ' INNER JOIN `STORE` ON `CUSTOMER`.`STORE_ID`=`STORE`.`ID`' +
      ' WHERE `STORE`.`STATE`=$1 ORDER BY `CUSTOMER`.`NAME` LIMIT 5',
      params: ['NY']
    });
  });

  it('builds SELECT with left outer join', function() {
    var sql = connector.buildSelect('customer',
      {order: {store: 'state'}, limit: 5});
    expect(sql.toJSON()).to.eql({
      sql: 'SELECT `CUSTOMER`.`NAME`,`CUSTOMER`.`VIP`,`CUSTOMER`.`ADDRESS`,' +
      '`CUSTOMER`.`STORE_ID` FROM `CUSTOMER`' +
      ' LEFT JOIN `STORE` ON `CUSTOMER`.`STORE_ID`=`STORE`.`ID`' +
      ' ORDER BY `STORE`.`STATE` LIMIT 5',
      params: []
    });
  });

  it('builds SELECT with left inner join', function() {
    var sql = connector.buildSelect('customer',
      {where: {store: {state: 'NY'}}, order: {store: 'state'}, limit: 5});
    expect(sql.toJSON()).to.eql({
      sql: 'SELECT `CUSTOMER`.`NAME`,`CUSTOMER`.`VIP`,`CUSTOMER`.`ADDRESS`,' +
      '`CUSTOMER`.`STORE_ID` FROM `CUSTOMER`' +
      ' INNER JOIN `STORE` ON `CUSTOMER`.`STORE_ID`=`STORE`.`ID`' +
      ' WHERE `STORE`.`STATE`=$1 ORDER BY `STORE`.`STATE` LIMIT 5',
      params: ['NY']
    });
  });

  it('builds SELECT with 1 left inner join even if relation is met 2 times', function() {
    var sql = connector.buildSelect('customer',
      {where: {and: [{store: {state: 'NY'}}, {store: {name: 'oxxo'}}]}, order: {store: 'state'}, limit: 5});
    expect(sql.toJSON()).to.eql({
      sql: 'SELECT `CUSTOMER`.`NAME`,`CUSTOMER`.`VIP`,`CUSTOMER`.`ADDRESS`,' +
      '`CUSTOMER`.`STORE_ID` FROM `CUSTOMER`' +
      ' INNER JOIN `STORE` ON `CUSTOMER`.`STORE_ID`=`STORE`.`ID`' +
      ' WHERE (`STORE`.`STATE`=$1) AND (`STORE`.`NAME`=$2) ORDER BY `STORE`.`STATE` LIMIT 5',
      params: ['NY', 'oxxo']
    });
  });

  it('builds SELECT with left inner and outer joins', function() {
    var sql = connector.buildSelect('customer',
      {where: {store: {state: 'NY'}}, order: {store: {retailer: 'name'}}, limit: 5});
    expect(sql.toJSON()).to.eql({
      sql: 'SELECT `CUSTOMER`.`NAME`,`CUSTOMER`.`VIP`,`CUSTOMER`.`ADDRESS`,' +
      '`CUSTOMER`.`STORE_ID` FROM `CUSTOMER`' +
      ' INNER JOIN `STORE` ON `CUSTOMER`.`STORE_ID`=`STORE`.`ID`' +
      ' LEFT JOIN `RETAILER` ON `STORE`.`RETAILER_ID`=`RETAILER`.`ID`' +
      ' WHERE `STORE`.`STATE`=$1 ORDER BY `RETAILER`.`NAME` LIMIT 5',
      params: ['NY']
    });
  });

  it('builds SELECT with deep inner join', function() {
    var sql = connector.buildSelect('customer',
      {order: 'name', limit: 5, where: {store: {retailer: {name: 'oxxo'}}}});
    expect(sql.toJSON()).to.eql({
      sql: 'SELECT `CUSTOMER`.`NAME`,`CUSTOMER`.`VIP`,`CUSTOMER`.`ADDRESS`,' +
      '`CUSTOMER`.`STORE_ID` FROM `CUSTOMER`' +
      ' INNER JOIN `STORE` ON `CUSTOMER`.`STORE_ID`=`STORE`.`ID`' +
      ' INNER JOIN `RETAILER` ON `STORE`.`RETAILER_ID`=`RETAILER`.`ID`' +
      ' WHERE `RETAILER`.`NAME`=$1 ORDER BY `CUSTOMER`.`NAME` LIMIT 5',
      params: ['oxxo']
    });
  });

  it('builds INSERT', function() {
    var sql = connector.buildInsert('customer', { name: 'John', vip: true });
    expect(sql.toJSON()).to.eql({
      sql: 'INSERT INTO `CUSTOMER`(`NAME`,`VIP`) VALUES($1,$2)',
      params: ['John', true],
    });
  });

  it('normalizes a SQL statement from string', function() {
    var sql = 'SELECT * FROM `CUSTOMER`';
    var stmt = new ParameterizedSQL(sql);
    expect(stmt.toJSON()).to.eql({ sql: sql, params: [] });
  });

  it('normalizes a SQL statement from object without params', function() {
    var sql = { sql: 'SELECT * FROM `CUSTOMER`' };
    var stmt = new ParameterizedSQL(sql);
    expect(stmt.toJSON()).to.eql({ sql: sql.sql, params: [] });
  });

  it('normalizes a SQL statement from object with params', function() {
    var sql =
    { sql: 'SELECT * FROM `CUSTOMER` WHERE `NAME`=?', params: ['John'] };
    var stmt = new ParameterizedSQL(sql);
    expect(stmt.toJSON()).to.eql({ sql: sql.sql, params: ['John'] });
  });

  it('should throw if the statement is not a string or object', function() {
    expect(function() {
      /*jshint unused:false */
      var stmt = new ParameterizedSQL(true);
    }).to.throw('sql must be a string');
  });

  it('concats SQL statements', function() {
    var stmt1 = { sql: 'SELECT * from `CUSTOMER`' };
    var where = { sql: 'WHERE `NAME`=?', params: ['John'] };
    stmt1 = ParameterizedSQL.append(stmt1, where);
    expect(stmt1.toJSON()).to.eql(
      { sql: 'SELECT * from `CUSTOMER` WHERE `NAME`=?', params: ['John'] });
  });

  it('concats string SQL statements', function() {
    var stmt1 = 'SELECT * from `CUSTOMER`';
    var where = { sql: 'WHERE `NAME`=?', params: ['John'] };
    stmt1 = ParameterizedSQL.append(stmt1, where);
    expect(stmt1.toJSON()).to.eql(
      { sql: 'SELECT * from `CUSTOMER` WHERE `NAME`=?', params: ['John'] });
  });

  it('should throw if params does not match placeholders', function() {
    expect(function() {
      var stmt1 = 'SELECT * from `CUSTOMER`';
      var where = { sql: 'WHERE `NAME`=?', params: ['John', 'Mary'] };
      stmt1 = ParameterizedSQL.append(stmt1, where);
    }).to.throw('must match the number of params');
  });

  it('should allow execute(sql, callback)', function(done) {
    connector.execute('SELECT * FROM `CUSTOMER`', done);
  });

  it('should allow execute(sql, params, callback)', function(done) {
    connector.execute('SELECT * FROM `CUSTOMER` WHERE `NAME`=$1',
      ['xyz'], done);
  });

  it('should allow execute(sql, params, options, callback)', function(done) {
    connector.execute('SELECT * FROM `CUSTOMER` WHERE `NAME`=$1',
      ['xyz'], { transaction: true }, done);
  });

  it('should throw if params is not an array for execute()', function() {
    expect(function() {
      connector.execute('SELECT * FROM `CUSTOMER`', 'xyz', function() {
      });
    }).to.throw('params must be an array');
  });

  it('should throw if options is not an object for execute()', function() {
    expect(function() {
      connector.execute('SELECT * FROM `CUSTOMER`', [], 'xyz', function() {
      });
    }).to.throw('options must be an object');
  });

  it('should throw if callback is not a function for execute()', function() {
    expect(function() {
      connector.execute('SELECT * FROM `CUSTOMER`', [], {}, 'xyz');
    }).to.throw('callback must be a function');
  });

  it('should invoke hooks', function(done) {
    var events = [];
    connector.observe('before execute', function(ctx, next) {
      expect(ctx.req.sql).be.a('string');
      expect(ctx.req.params).be.a('array');
      events.push('before execute');
      next();
    });
    connector.observe('after execute', function(ctx, next) {
      expect(ctx.res).be.an('array');
      events.push('after execute');
      next();
    });
    Customer.find(function(err, results) {
      expect(events).to.eql(['before execute', 'after execute']);
      done(err, results);
    });
  });
});<|MERGE_RESOLUTION|>--- conflicted
+++ resolved
@@ -11,20 +11,17 @@
 /* eslint-disable one-var */
 var connector;
 var Customer;
-<<<<<<< HEAD
 var Order;
 var Store;
 var Retailer;
-=======
 /* eslint-enable one-var */
->>>>>>> c15a4b59
 
 describe('sql connector', function() {
   before(function() {
     connector = ds.connector;
     connector._tables = {};
     connector._models = {};
-<<<<<<< HEAD
+
     Customer = ds.createModel('customer', {
       name: {
         id: true,
@@ -32,67 +29,46 @@
         testdb: {
           column: 'NAME',
           dataType: 'VARCHAR',
-          dataLength: 32
-        }
+          dataLength: 32,
+        },
       },
       vip: {
         type: Boolean,
         testdb: {
-          column: 'VIP'
-        }
-      },
-      address: String
-    }, {
-      testdb: {table: 'CUSTOMER'}
-    });
+          column: 'VIP',
+        },
+      },
+      address: String,
+    },
+    { testdb: { table: 'CUSTOMER' }});
+
 
     Order = ds.createModel('order', {
-      id: {id: true, type: String},
-      date: Date
+      id: { id: true, type: String },
+      date: Date,
     });
 
     Store = ds.createModel('store', {
-      id: {id: true, type: String},
+      id: { id: true, type: String },
       name: String,
-      state: String
+      state: String,
     });
 
     Retailer = ds.createModel('retailer', {
-      id: {id: true, type: String},
-      name: String
+      id: { id: true, type: String },
+      name: String,
     });
 
     // Relations
-    Customer.hasMany(Order, {as: 'orders', foreignKey: 'customer_id'});
-    Order.belongsTo(Customer, {as: 'customer', foreignKey: 'customer_id'});
-    Order.belongsTo(Store, {as: 'store', foreignKey: 'store_id'});
-    Store.hasMany(Order, {as: 'orders', foreignKey: 'store_id'});
-    Store.hasMany(Customer, {as: 'customers', through: Order, foreignKey: 'store_id',
-      keyThrough: 'customer_id'});
-    Customer.belongsTo(Store, {as: 'store', foreignKey: 'store_id'});
-    Store.hasMany(Customer, {as: 'customers', foreignKey: 'store_id'});
-    Store.belongsTo(Retailer, {as: 'retailer', foreignKey: 'retailer_id'});
-=======
-    Customer = ds.createModel('customer',
-      {
-        name: {
-          id: true,
-          type: String,
-          testdb: {
-            column: 'NAME',
-            dataType: 'VARCHAR',
-            dataLength: 32,
-          },
-        }, vip: {
-          type: Boolean,
-          testdb: {
-            column: 'VIP',
-          },
-        },
-        address: String,
-      },
-      { testdb: { table: 'CUSTOMER' }});
->>>>>>> c15a4b59
+    Customer.hasMany(Order, { as: 'orders', foreignKey: 'customer_id' });
+    Order.belongsTo(Customer, { as: 'customer', foreignKey: 'customer_id' });
+    Order.belongsTo(Store, { as: 'store', foreignKey: 'store_id' });
+    Store.hasMany(Order, { as: 'orders', foreignKey: 'store_id' });
+    Store.hasMany(Customer, { as: 'customers', through: Order, foreignKey: 'store_id',
+      keyThrough: 'customer_id' });
+    Customer.belongsTo(Store, { as: 'store', foreignKey: 'store_id' });
+    Store.hasMany(Customer, { as: 'customers', foreignKey: 'store_id' });
+    Store.belongsTo(Retailer, { as: 'retailer', foreignKey: 'retailer_id' });
   });
 
   it('should map table name', function() {
@@ -158,249 +134,163 @@
   });
 
   it('builds where', function() {
-    var where = connector.buildWhere('order', {customer: {name: 'John'}}, true);
+    var where = connector.buildWhere('order', { customer: { name: 'John' }}, true);
     expect(where.toJSON()).to.eql({
       sql: 'WHERE `CUSTOMER`.`NAME`=?',
-      params: ['John']
+      params: ['John'],
     });
   });
 
   it('builds qualified where', function() {
-    var where = connector.buildWhere('customer', {name: 'John'}, true);
+    var where = connector.buildWhere('customer', { name: 'John' }, true);
     expect(where.toJSON()).to.eql({
       sql: 'WHERE `CUSTOMER`.`NAME`=?',
-      params: ['John']
+      params: ['John'],
     });
   });
 
   it('builds where with null', function() {
-<<<<<<< HEAD
-    var where = connector.buildWhere('customer', {name: null}, true);
+    var where = connector.buildWhere('customer', { name: null }, true);
     expect(where.toJSON()).to.eql({
       sql: 'WHERE `CUSTOMER`.`NAME` IS NULL',
-      params: []
-=======
-    var where = connector.buildWhere('customer', { name: null });
-    expect(where.toJSON()).to.eql({
-      sql: 'WHERE `NAME` IS NULL',
       params: [],
->>>>>>> c15a4b59
     });
   });
 
   it('builds where with inq', function() {
-<<<<<<< HEAD
-    var where = connector.buildWhere('customer', {name: {inq: ['John', 'Mary']}}, true);
+    var where = connector.buildWhere('customer',
+      { name: { inq: ['John', 'Mary'] }}, true);
     expect(where.toJSON()).to.eql({
       sql: 'WHERE `CUSTOMER`.`NAME` IN (?,?)',
-      params: ['John', 'Mary']
-=======
-    var where = connector.buildWhere('customer', { name: { inq: ['John', 'Mary'] }});
-    expect(where.toJSON()).to.eql({
-      sql: 'WHERE `NAME` IN (?,?)',
       params: ['John', 'Mary'],
->>>>>>> c15a4b59
     });
   });
 
   it('builds where with or', function() {
     var where = connector.buildWhere('customer',
-<<<<<<< HEAD
-      {or: [{name: 'John'}, {name: 'Mary'}]}, true);
+      { or: [{ name: 'John' }, { name: 'Mary' }] }, true);
     expect(where.toJSON()).to.eql({
       sql: 'WHERE (`CUSTOMER`.`NAME`=?) OR (`CUSTOMER`.`NAME`=?)',
-      params: ['John', 'Mary']
-=======
-      { or: [{ name: 'John' }, { name: 'Mary' }] });
-    expect(where.toJSON()).to.eql({
-      sql: 'WHERE (`NAME`=?) OR (`NAME`=?)',
       params: ['John', 'Mary'],
->>>>>>> c15a4b59
     });
   });
 
   it('builds where with or and relation', function() {
     var where = connector.buildWhere('customer',
-      {or: [{name: 'John'}, {store: {state: 'NY'}}]}, true);
+      { or: [{ name: 'John' }, { store: { state: 'NY' }}] }, true);
     expect(where.toJSON()).to.eql({
       sql: 'WHERE (`CUSTOMER`.`NAME`=?) OR (`STORE`.`STATE`=?)',
-      params: ['John', 'NY']
+      params: ['John', 'NY'],
     });
   });
 
   it('builds where with and', function() {
     var where = connector.buildWhere('customer',
-<<<<<<< HEAD
-      {and: [{name: 'John'}, {vip: true}]}, true);
+      { and: [{ name: 'John' }, { vip: true }] }, true);
     expect(where.toJSON()).to.eql({
       sql: 'WHERE (`CUSTOMER`.`NAME`=?) AND (`CUSTOMER`.`VIP`=?)',
-      params: ['John', true]
-=======
-      { and: [{ name: 'John' }, { vip: true }] });
-    expect(where.toJSON()).to.eql({
-      sql: 'WHERE (`NAME`=?) AND (`VIP`=?)',
       params: ['John', true],
->>>>>>> c15a4b59
     });
   });
 
   it('builds where with and + relation', function() {
     var where = connector.buildWhere('customer',
-      {and: [{name: 'John'}, {store: {state: 'NY'}}]}, true);
+      { and: [{ name: 'John' }, { store: { state: 'NY' }}] }, true);
     expect(where.toJSON()).to.eql({
       sql: 'WHERE (`CUSTOMER`.`NAME`=?) AND (`STORE`.`STATE`=?)',
-      params: ['John', 'NY']
+      params: ['John', 'NY'],
     });
   });
 
   it('builds where with and + 2 same  relations', function() {
     var where = connector.buildWhere('customer',
-      {and: [{name: 'John'}, {store: {state: 'NY'}}, {store: {name: 'oxxo'}}]}, true);
+      { and: [{ name: 'John' }, { store: { state: 'NY' }},
+        { store: { name: 'oxxo' }}] }, true);
     expect(where.toJSON()).to.eql({
       sql: 'WHERE (`CUSTOMER`.`NAME`=?) AND (`STORE`.`STATE`=?) AND (`STORE`.`NAME`=?)',
-      params: ['John', 'NY', 'oxxo']
+      params: ['John', 'NY', 'oxxo'],
     });
   });
 
   it('builds where with a regexp string that does not have flags', function() {
     var where = connector.buildWhere('customer', {
       name: {
-<<<<<<< HEAD
-        regexp: '^J'
-      }
+        regexp: '^J',
+      },
     }, true);
     expect(where.toJSON()).to.eql({
       sql: 'WHERE `CUSTOMER`.`NAME` REGEXP ?',
-      params: ['^J']
-=======
-        regexp: '^J',
-      },
-    });
-    expect(where.toJSON()).to.eql({
-      sql: 'WHERE `NAME` REGEXP ?',
       params: ['^J'],
->>>>>>> c15a4b59
     });
   });
 
   it('builds where with a regexp string that has flags', function() {
     var where = connector.buildWhere('customer', {
       name: {
-<<<<<<< HEAD
-        regexp: '^J/i'
-      }
+        regexp: '^J/i',
+      },
     }, true);
     expect(where.toJSON()).to.eql({
       sql: 'WHERE `CUSTOMER`.`NAME` REGEXP ?',
-      params: ['^J/i']
-=======
-        regexp: '^J/i',
-      },
-    });
-    expect(where.toJSON()).to.eql({
-      sql: 'WHERE `NAME` REGEXP ?',
       params: ['^J/i'],
->>>>>>> c15a4b59
     });
   });
 
   it('builds where with a regexp literal that does not have flags', function() {
     var where = connector.buildWhere('customer', {
       name: {
-<<<<<<< HEAD
-        regexp: /^J/
-      }
+        regexp: /^J/,
+      },
     }, true);
     expect(where.toJSON()).to.eql({
       sql: 'WHERE `CUSTOMER`.`NAME` REGEXP ?',
-      params: [/^J/]
-=======
-        regexp: /^J/,
-      },
-    });
-    expect(where.toJSON()).to.eql({
-      sql: 'WHERE `NAME` REGEXP ?',
       params: [/^J/],
->>>>>>> c15a4b59
     });
   });
 
   it('builds where with a regexp literal that has flags', function() {
     var where = connector.buildWhere('customer', {
       name: {
-<<<<<<< HEAD
-        regexp: /^J/i
-      }
+        regexp: /^J/i,
+      },
     }, true);
     expect(where.toJSON()).to.eql({
       sql: 'WHERE `CUSTOMER`.`NAME` REGEXP ?',
-      params: [/^J/i]
-=======
-        regexp: /^J/i,
-      },
-    });
-    expect(where.toJSON()).to.eql({
-      sql: 'WHERE `NAME` REGEXP ?',
       params: [/^J/i],
->>>>>>> c15a4b59
     });
   });
 
   it('builds where with a regexp object that does not have flags', function() {
     var where = connector.buildWhere('customer', {
       name: {
-<<<<<<< HEAD
-        regexp: new RegExp(/^J/)
-      }
+        regexp: new RegExp(/^J/),
+      },
     }, true);
     expect(where.toJSON()).to.eql({
       sql: 'WHERE `CUSTOMER`.`NAME` REGEXP ?',
-      params: [/^J/]
-=======
-        regexp: new RegExp(/^J/),
-      },
-    });
-    expect(where.toJSON()).to.eql({
-      sql: 'WHERE `NAME` REGEXP ?',
       params: [/^J/],
->>>>>>> c15a4b59
     });
   });
 
   it('builds where with a regexp object that has flags', function() {
     var where = connector.buildWhere('customer', {
       name: {
-<<<<<<< HEAD
-        regexp: new RegExp(/^J/i)
-      }
+        regexp: new RegExp(/^J/i),
+      },
     }, true);
     expect(where.toJSON()).to.eql({
       sql: 'WHERE `CUSTOMER`.`NAME` REGEXP ?',
-      params: [new RegExp(/^J/i)]
-=======
-        regexp: new RegExp(/^J/i),
-      },
-    });
-    expect(where.toJSON()).to.eql({
-      sql: 'WHERE `NAME` REGEXP ?',
       params: [new RegExp(/^J/i)],
->>>>>>> c15a4b59
     });
   });
 
   it('builds where with nesting and/or', function() {
     var where = connector.buildWhere('customer',
-<<<<<<< HEAD
-      {and: [{name: 'John'}, {or: [{vip: true}, {address: null}]}]}, true);
-    expect(where.toJSON()).to.eql({
-      sql: 'WHERE (`CUSTOMER`.`NAME`=?) AND ((`CUSTOMER`.`VIP`=?) OR (`CUSTOMER`.`ADDRESS` IS NULL))',
-      params: ['John', true]
-=======
-      { and: [{ name: 'John' }, { or: [{ vip: true }, { address: null }] }] });
-    expect(where.toJSON()).to.eql({
-      sql: 'WHERE (`NAME`=?) AND ((`VIP`=?) OR (`ADDRESS` IS NULL))',
+      { and: [{ name: 'John' }, { or: [{ vip: true }, { address: null }] }] }, true);
+    expect(where.toJSON()).to.eql({
+      sql: 'WHERE (`CUSTOMER`.`NAME`=?) AND ((`CUSTOMER`.`VIP`=?) OR' +
+        ' (`CUSTOMER`.`ADDRESS` IS NULL))',
       params: ['John', true],
->>>>>>> c15a4b59
     });
   });
 
@@ -420,29 +310,25 @@
   });
 
   it('builds order by with relation field', function() {
-    var orderBy = connector.buildOrderBy('customer', {'store': 'state'});
+    var orderBy = connector.buildOrderBy('customer', { 'store': 'state' });
     expect(orderBy).to.eql('ORDER BY `STORE`.`STATE`');
   });
 
   it('builds order by with multiple relation fields', function() {
-    var orderBy = connector.buildOrderBy('customer', {'store': ['state', 'id']});
+    var orderBy = connector.buildOrderBy('customer', { 'store': ['state', 'id'] });
     expect(orderBy).to.eql('ORDER BY `STORE`.`STATE`,`STORE`.`ID`');
   });
 
   it('builds order by with deep relation field', function() {
-    var orderBy = connector.buildOrderBy('customer', {'store': {'retailer': 'name'}});
+    var orderBy = connector.buildOrderBy('customer', { 'store': { 'retailer': 'name' }});
     expect(orderBy).to.eql('ORDER BY `RETAILER`.`NAME`');
   });
 
   it('builds fields for columns', function() {
     var fields = connector.buildFields('customer',
-<<<<<<< HEAD
-      {name: 'John', vip: true, unknown: 'Random'}, false, true);
-    expect(fields.names).to.eql(['`CUSTOMER`.`NAME`', '`CUSTOMER`.`VIP`']);
-=======
-      { name: 'John', vip: true, unknown: 'Random' });
-    expect(fields.names).to.eql(['`NAME`', '`VIP`']);
->>>>>>> c15a4b59
+      { name: 'John', vip: true, unknown: 'Random' }, false, true);
+    expect(fields.names).to.eql(['`CUSTOMER`.`NAME`', '`CUSTOMER`.`VIP`',
+      '`CUSTOMER`.`UNKNOWN`']);
     expect(fields.columnValues[0].toJSON()).to.eql(
       { sql: '?', params: ['John'] });
     expect(fields.columnValues[1].toJSON()).to.eql(
@@ -470,49 +356,30 @@
   it('builds column names for SELECT', function() {
     var cols = connector.buildColumnNames('customer', {}, true);
     expect(cols).to
-      .eql('`CUSTOMER`.`NAME`,`CUSTOMER`.`VIP`,`CUSTOMER`.`ADDRESS`,`CUSTOMER`.`STORE_ID`');
+      .eql('`CUSTOMER`.`NAME`,`CUSTOMER`.`VIP`,`CUSTOMER`.`ADDRESS`,' +
+          '`CUSTOMER`.`STORE_ID`');
   });
 
   it('builds column names with true fields filter for SELECT', function() {
-<<<<<<< HEAD
-    var cols = connector.buildColumnNames('customer', {fields: {name: true}}, true);
+    var cols = connector.buildColumnNames('customer', { fields: { name: true }}, true);
     expect(cols).to.eql('`CUSTOMER`.`NAME`');
   });
 
   it('builds column names with false fields filter for SELECT', function() {
-    var cols = connector.buildColumnNames('customer', {fields: {name: false}}, true);
+    var cols = connector.buildColumnNames('customer', { fields: { name: false }}, true);
     expect(cols).to.eql('`CUSTOMER`.`VIP`,`CUSTOMER`.`ADDRESS`,`CUSTOMER`.`STORE_ID`');
   });
 
   it('builds column names with array fields filter for SELECT', function() {
-    var cols = connector.buildColumnNames('customer', {fields: ['name']}, true);
+    var cols = connector.buildColumnNames('customer', { fields: ['name'] }, true);
     expect(cols).to.eql('`CUSTOMER`.`NAME`');
-=======
-    var cols = connector.buildColumnNames('customer', { fields: { name: true }});
-    expect(cols).to.eql('`NAME`');
-  });
-
-  it('builds column names with false fields filter for SELECT', function() {
-    var cols = connector.buildColumnNames('customer', { fields: { name: false }});
-    expect(cols).to.eql('`VIP`,`ADDRESS`');
-  });
-
-  it('builds column names with array fields filter for SELECT', function() {
-    var cols = connector.buildColumnNames('customer', { fields: ['name'] });
-    expect(cols).to.eql('`NAME`');
->>>>>>> c15a4b59
   });
 
   it('builds DELETE', function() {
     var sql = connector.buildDelete('customer', { name: 'John' });
     expect(sql.toJSON()).to.eql({
-<<<<<<< HEAD
-      sql: 'DELETE FROM `CUSTOMER` WHERE `CUSTOMER`.`NAME`=$1',
-      params: ['John']
-=======
       sql: 'DELETE FROM `CUSTOMER` WHERE `NAME`=$1',
       params: ['John'],
->>>>>>> c15a4b59
     });
   });
 
@@ -528,90 +395,87 @@
     var sql = connector.buildSelect('customer',
       { order: 'name', limit: 5, where: { name: 'John' }});
     expect(sql.toJSON()).to.eql({
-<<<<<<< HEAD
       sql: 'SELECT `CUSTOMER`.`NAME`,`CUSTOMER`.`VIP`,`CUSTOMER`.`ADDRESS`,' +
       '`CUSTOMER`.`STORE_ID` FROM `CUSTOMER`' +
       ' WHERE `CUSTOMER`.`NAME`=$1 ORDER BY `CUSTOMER`.`NAME` LIMIT 5',
-      params: ['John']
-=======
-      sql: 'SELECT `NAME`,`VIP`,`ADDRESS` FROM `CUSTOMER`' +
-      ' WHERE `NAME`=$1 ORDER BY `NAME` LIMIT 5',
       params: ['John'],
->>>>>>> c15a4b59
     });
   });
 
   it('builds SELECT with inner join', function() {
     var sql = connector.buildSelect('customer',
-      {order: 'name', limit: 5, where: {store: {state: 'NY'}}});
+      { order: 'name', limit: 5, where: { store: { state: 'NY' }}});
     expect(sql.toJSON()).to.eql({
       sql: 'SELECT `CUSTOMER`.`NAME`,`CUSTOMER`.`VIP`,`CUSTOMER`.`ADDRESS`,' +
       '`CUSTOMER`.`STORE_ID` FROM `CUSTOMER`' +
       ' INNER JOIN `STORE` ON `CUSTOMER`.`STORE_ID`=`STORE`.`ID`' +
       ' WHERE `STORE`.`STATE`=$1 ORDER BY `CUSTOMER`.`NAME` LIMIT 5',
-      params: ['NY']
+      params: ['NY'],
     });
   });
 
   it('builds SELECT with left outer join', function() {
     var sql = connector.buildSelect('customer',
-      {order: {store: 'state'}, limit: 5});
+      { order: { store: 'state' }, limit: 5 });
     expect(sql.toJSON()).to.eql({
       sql: 'SELECT `CUSTOMER`.`NAME`,`CUSTOMER`.`VIP`,`CUSTOMER`.`ADDRESS`,' +
       '`CUSTOMER`.`STORE_ID` FROM `CUSTOMER`' +
       ' LEFT JOIN `STORE` ON `CUSTOMER`.`STORE_ID`=`STORE`.`ID`' +
       ' ORDER BY `STORE`.`STATE` LIMIT 5',
-      params: []
+      params: [],
     });
   });
 
   it('builds SELECT with left inner join', function() {
     var sql = connector.buildSelect('customer',
-      {where: {store: {state: 'NY'}}, order: {store: 'state'}, limit: 5});
+      { where: { store: { state: 'NY' }}, order: { store: 'state' }, limit: 5 });
     expect(sql.toJSON()).to.eql({
       sql: 'SELECT `CUSTOMER`.`NAME`,`CUSTOMER`.`VIP`,`CUSTOMER`.`ADDRESS`,' +
       '`CUSTOMER`.`STORE_ID` FROM `CUSTOMER`' +
       ' INNER JOIN `STORE` ON `CUSTOMER`.`STORE_ID`=`STORE`.`ID`' +
       ' WHERE `STORE`.`STATE`=$1 ORDER BY `STORE`.`STATE` LIMIT 5',
-      params: ['NY']
+      params: ['NY'],
     });
   });
 
   it('builds SELECT with 1 left inner join even if relation is met 2 times', function() {
     var sql = connector.buildSelect('customer',
-      {where: {and: [{store: {state: 'NY'}}, {store: {name: 'oxxo'}}]}, order: {store: 'state'}, limit: 5});
+      { where: { and: [{ store: { state: 'NY' }}, { store: { name: 'oxxo' }}] },
+        order: { store: 'state' }, limit: 5 });
     expect(sql.toJSON()).to.eql({
       sql: 'SELECT `CUSTOMER`.`NAME`,`CUSTOMER`.`VIP`,`CUSTOMER`.`ADDRESS`,' +
       '`CUSTOMER`.`STORE_ID` FROM `CUSTOMER`' +
       ' INNER JOIN `STORE` ON `CUSTOMER`.`STORE_ID`=`STORE`.`ID`' +
-      ' WHERE (`STORE`.`STATE`=$1) AND (`STORE`.`NAME`=$2) ORDER BY `STORE`.`STATE` LIMIT 5',
-      params: ['NY', 'oxxo']
+      ' WHERE (`STORE`.`STATE`=$1) AND (`STORE`.`NAME`=$2)' +
+      ' ORDER BY `STORE`.`STATE` LIMIT 5',
+      params: ['NY', 'oxxo'],
     });
   });
 
   it('builds SELECT with left inner and outer joins', function() {
     var sql = connector.buildSelect('customer',
-      {where: {store: {state: 'NY'}}, order: {store: {retailer: 'name'}}, limit: 5});
+      { where: { store: { state: 'NY' }}, order: { store: { retailer: 'name' }},
+        limit: 5 });
     expect(sql.toJSON()).to.eql({
       sql: 'SELECT `CUSTOMER`.`NAME`,`CUSTOMER`.`VIP`,`CUSTOMER`.`ADDRESS`,' +
       '`CUSTOMER`.`STORE_ID` FROM `CUSTOMER`' +
       ' INNER JOIN `STORE` ON `CUSTOMER`.`STORE_ID`=`STORE`.`ID`' +
       ' LEFT JOIN `RETAILER` ON `STORE`.`RETAILER_ID`=`RETAILER`.`ID`' +
       ' WHERE `STORE`.`STATE`=$1 ORDER BY `RETAILER`.`NAME` LIMIT 5',
-      params: ['NY']
+      params: ['NY'],
     });
   });
 
   it('builds SELECT with deep inner join', function() {
     var sql = connector.buildSelect('customer',
-      {order: 'name', limit: 5, where: {store: {retailer: {name: 'oxxo'}}}});
+      { order: 'name', limit: 5, where: { store: { retailer: { name: 'oxxo' }}}});
     expect(sql.toJSON()).to.eql({
       sql: 'SELECT `CUSTOMER`.`NAME`,`CUSTOMER`.`VIP`,`CUSTOMER`.`ADDRESS`,' +
       '`CUSTOMER`.`STORE_ID` FROM `CUSTOMER`' +
       ' INNER JOIN `STORE` ON `CUSTOMER`.`STORE_ID`=`STORE`.`ID`' +
       ' INNER JOIN `RETAILER` ON `STORE`.`RETAILER_ID`=`RETAILER`.`ID`' +
       ' WHERE `RETAILER`.`NAME`=$1 ORDER BY `CUSTOMER`.`NAME` LIMIT 5',
-      params: ['oxxo']
+      params: ['oxxo'],
     });
   });
 
